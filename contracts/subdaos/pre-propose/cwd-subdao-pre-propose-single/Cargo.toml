[package]
name = "cwd-subdao-pre-propose-single"
version = "0.2.0"
authors = ["ekez <zekemedley@gmail.com>"]
edition = "2021"
repository = "https://github.com/DA0-DA0/dao-contracts"
description = "A DAO DAO pre-propose module for cwd-proposal-single for native and cw20 deposits."

[lib]
crate-type = ["cdylib", "rlib"]

[features]
# for more explicit tests, cargo test --features=backtraces
backtraces = ["cosmwasm-std/backtraces"]
# use library feature to disable all instantiate/execute/query exports
library = []

[dependencies]
cosmwasm-std = "1.0.0"
cw2 = "0.13.2"
cw-storage-plus = "0.13"
cw-utils = "0.13"
serde = { version = "1.0.147", default-features = false, features = ["derive"] }
cwd-pre-propose-base = { version = "*", path = "../../../../packages/cwd-pre-propose-base" }
cwd-voting = { path = "../../../../packages/cwd-voting" }
<<<<<<< HEAD
neutron_bindings = { package = "neutron-sdk", version = "0.4.0" }
neutron-subdao-core = { path = "../../../../packages/neutron-subdao-core" }
=======
neutron-sdk = "0.5.0"
>>>>>>> c950f1b5
neutron-subdao-timelock-single = { path = "../../../../packages/neutron-subdao-timelock-single" }
neutron-subdao-proposal-single = { path = "../../../../packages/neutron-subdao-proposal-single" }
neutron-subdao-pre-propose-single = { path = "../../../../packages/neutron-subdao-pre-propose-single" }
schemars = "0.8.8"
cwd-interface = { path = "../../../../packages/cwd-interface" }

[dev-dependencies]
cosmwasm-schema = "1.0.0"
cw-utils = "0.13.2"
cw20 = "0.13.2"
cwd-voting = { path = "../../../../packages/cwd-voting" }
cw-denom = { path = "../../../../packages/cw-denom" }
cwd-interface = { path = "../../../../packages/cwd-interface" }<|MERGE_RESOLUTION|>--- conflicted
+++ resolved
@@ -23,12 +23,8 @@
 serde = { version = "1.0.147", default-features = false, features = ["derive"] }
 cwd-pre-propose-base = { version = "*", path = "../../../../packages/cwd-pre-propose-base" }
 cwd-voting = { path = "../../../../packages/cwd-voting" }
-<<<<<<< HEAD
-neutron_bindings = { package = "neutron-sdk", version = "0.4.0" }
+neutron-sdk = "0.5.0"
 neutron-subdao-core = { path = "../../../../packages/neutron-subdao-core" }
-=======
-neutron-sdk = "0.5.0"
->>>>>>> c950f1b5
 neutron-subdao-timelock-single = { path = "../../../../packages/neutron-subdao-timelock-single" }
 neutron-subdao-proposal-single = { path = "../../../../packages/neutron-subdao-proposal-single" }
 neutron-subdao-pre-propose-single = { path = "../../../../packages/neutron-subdao-pre-propose-single" }
