[package]
name = "cwd-security-subdao-pre-propose"
version = "0.2.1"
authors = ["Pavel Kalinin <pavel.kalinin@p2p.org>"]
edition = "2021"
repository = "https://github.com/DA0-DA0/dao-contracts"
description = "A DAO DAO pre-propose module for cwd-proposal-single for native and cw20 deposits."

[lib]
crate-type = ["cdylib", "rlib"]

[features]
# for more explicit tests, cargo test --features=backtraces
backtraces = ["cosmwasm-std/backtraces"]
# use library feature to disable all instantiate/execute/query exports
library = []

[dependencies]
cosmwasm-std = { version = "1.3.0" }
cw2 = "1.1.0"
cw-storage-plus = "1.1.0"
cw-utils = { version = "1.0.1" }
serde = { version = "1.0.175", default-features = false, features = ["derive"] }
cwd-pre-propose-base = { version = "*", path = "../../../../packages/cwd-pre-propose-base" }
cwd-voting = { path = "../../../../packages/cwd-voting" }
<<<<<<< HEAD
neutron-sdk = {package = "neutron-sdk",  git="https://github.com/neutron-org/neutron-sdk", branch="sdk/47", version="0.7.0"}
=======
neutron-sdk = { package = "neutron-sdk", version = "0.7.0" }
>>>>>>> 09d3f67e
neutron-subdao-core = { path = "../../../../packages/neutron-subdao-core" }
neutron-subdao-timelock-single = { path = "../../../../packages/neutron-subdao-timelock-single" }
neutron-subdao-proposal-single = { path = "../../../../packages/neutron-subdao-proposal-single" }
neutron-security-subdao-pre-propose = { path = "../../../../packages/neutron-security-subdao-pre-propose" }
schemars = "0.8.8"
cwd-interface = { path = "../../../../packages/cwd-interface" }

[dev-dependencies]
cosmwasm-schema = "1.3.0"
cw-utils = { version = "1.0.1" }
cw20 = "1.1.0"
cwd-voting = { path = "../../../../packages/cwd-voting" }
cw-denom = { path = "../../../../packages/cw-denom" }
cwd-interface = { path = "../../../../packages/cwd-interface" }<|MERGE_RESOLUTION|>--- conflicted
+++ resolved
@@ -23,11 +23,7 @@
 serde = { version = "1.0.175", default-features = false, features = ["derive"] }
 cwd-pre-propose-base = { version = "*", path = "../../../../packages/cwd-pre-propose-base" }
 cwd-voting = { path = "../../../../packages/cwd-voting" }
-<<<<<<< HEAD
 neutron-sdk = {package = "neutron-sdk",  git="https://github.com/neutron-org/neutron-sdk", branch="sdk/47", version="0.7.0"}
-=======
-neutron-sdk = { package = "neutron-sdk", version = "0.7.0" }
->>>>>>> 09d3f67e
 neutron-subdao-core = { path = "../../../../packages/neutron-subdao-core" }
 neutron-subdao-timelock-single = { path = "../../../../packages/neutron-subdao-timelock-single" }
 neutron-subdao-proposal-single = { path = "../../../../packages/neutron-subdao-proposal-single" }
