--- conflicted
+++ resolved
@@ -1,10 +1,6 @@
 {
   "contract_name": "cwd-subdao-timelock-single",
-<<<<<<< HEAD
-  "contract_version": "0.2.2",
-=======
   "contract_version": "0.2.3",
->>>>>>> 9852ebc4
   "idl_version": "1.0.0",
   "instantiate": {
     "$schema": "http://json-schema.org/draft-07/schema#",
