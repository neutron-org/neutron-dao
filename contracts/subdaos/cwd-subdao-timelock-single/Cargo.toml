--- conflicted
+++ resolved
@@ -16,11 +16,7 @@
 library = []
 
 [dependencies]
-<<<<<<< HEAD
-neutron-sdk = {package = "neutron-sdk",  git="https://github.com/neutron-org/neutron-sdk", branch="sdk/47"}
-=======
 neutron-sdk = {package = "neutron-sdk",  git="https://github.com/neutron-org/neutron-sdk", branch="sdk/47", version="0.7.0"}
->>>>>>> 11037b2e
 cosmwasm-std = { version = "1.3.0" }
 cosmwasm-storage = { version = "1.3.0" }
 cw-storage-plus = "1.1.0"
