use cosmwasm_schema::{cw_serde, QueryResponses};
use cosmwasm_std::{to_binary, Addr, CosmosMsg, Decimal, Env, StdResult, Uint128, WasmMsg};
use cwd_macros::{pausable, pausable_query};
use exec_control::pause::PauseInfoResponse;
use schemars::JsonSchema;
use serde::{Deserialize, Serialize};

#[derive(Serialize, Deserialize, Clone, Debug, PartialEq, Eq, JsonSchema)]
pub struct InstantiateMsg {
    /// Address of the Neutron DAO contract
    pub main_dao_address: String,
    /// Denom of the main coin
    pub denom: String,
    /// Distribution rate (0-1) which goes to distribution contract
    pub distribution_rate: Decimal,
    /// Minimum period between distribution calls
    pub min_period: u64,
    /// Address of distribution contract
    pub distribution_contract: String,
    /// Address of treasury contract
    pub treasury_contract: String,
    /// Address of security DAO contract
    pub security_dao_address: String,
    /// Vesting release function denominator
    pub vesting_denominator: u128,
}

#[pausable]
#[derive(Serialize, Deserialize, Clone, Debug, PartialEq, Eq, JsonSchema)]
#[serde(rename_all = "snake_case")]
pub enum ExecuteMsg {
    /// Transfer the contract's ownership to another account
    TransferOwnership(String),

    /// Distribute pending funds between Bank and Distribution accounts
    Distribute {},

    /// Update config
    UpdateConfig {
        distribution_rate: Option<Decimal>,
        min_period: Option<u64>,
        distribution_contract: Option<String>,
        treasury_contract: Option<String>,
        security_dao_address: Option<String>,
        vesting_denominator: Option<u128>,
    },

    /// Processes either partial or full xyk->CL migration of contract's liquidity.
    MigrateFromXykToCl {
        slippage_tolerance: Option<Decimal>,
        ntrn_atom_amount: Option<Uint128>,
        ntrn_usdc_amount: Option<Uint128>,
    },

    /// Callbacks; only callable by the contract itself.
    Callback(CallbackMsg),
}

#[derive(Serialize, Deserialize, Clone, Debug, PartialEq, Eq, JsonSchema)]
#[serde(rename_all = "snake_case")]
pub enum CallbackMsg {
    MigrateLiquidityToClPair {
        xyk_pair: Addr,
        xyk_lp_token: Addr,
        amount: Uint128,
        slippage_tolerance: Decimal,
        cl_pair: Addr,
        ntrn_denom: String,
        paired_asset_denom: String,
    },
    ProvideLiquidityToClPairAfterWithdrawal {
        ntrn_denom: String,
        ntrn_init_balance: Uint128,
        paired_asset_denom: String,
        paired_asset_init_balance: Uint128,
        cl_pair: Addr,
        slippage_tolerance: Decimal,
    },
    PostMigrationBalancesCheck {
        ntrn_denom: String,
        ntrn_init_balance: Uint128,
        paired_asset_denom: String,
        paired_asset_init_balance: Uint128,
    },
}

// Modified from
// https://github.com/CosmWasm/cosmwasm-plus/blob/v0.2.3/packages/cw20/src/receiver.rs#L15
impl CallbackMsg {
    pub fn to_cosmos_msg(self, env: &Env) -> StdResult<CosmosMsg> {
        Ok(CosmosMsg::Wasm(WasmMsg::Execute {
            contract_addr: env.contract.address.to_string(),
            msg: to_binary(&ExecuteMsg::Callback(self))?,
            funds: vec![],
        }))
    }
}

#[pausable_query]
#[cw_serde]
#[derive(QueryResponses)]
pub enum QueryMsg {
    /// The contract's configurations; returns [`ConfigResponse`]
    #[returns(crate::state::Config)]
    Config {},
    /// The contract's current stats; returns [`StatsResponse`]    
    #[returns(StatsResponse)]
    Stats {},
}

#[derive(Serialize, Deserialize, Clone, Debug, PartialEq, Eq, JsonSchema)]
#[serde(rename_all = "snake_case")]
pub struct StatsResponse {
    /// Amount of coins distributed since contract instantiation
    pub total_distributed: Uint128,
    /// Amount of coins reserved since contract instantiation
    pub total_reserved: Uint128,
    /// Total amount of burned coins processed by reserve contract
    pub total_processed_burned_coins: Uint128,
}

#[derive(Serialize, Deserialize, Clone, Debug, PartialEq, Eq, JsonSchema)]
#[serde(rename_all = "snake_case")]
pub enum DistributeMsg {
    Fund {},
}

#[derive(Serialize, Deserialize, Clone, Debug, PartialEq, Eq, JsonSchema)]
#[serde(rename_all = "snake_case")]
<<<<<<< HEAD
pub struct MigrateMsg {
    pub max_slippage: Decimal,
    pub ntrn_denom: String,
    pub atom_denom: String,
    pub ntrn_atom_xyk_pair: String,
    pub ntrn_atom_cl_pair: String,
    pub usdc_denom: String,
    pub ntrn_usdc_xyk_pair: String,
    pub ntrn_usdc_cl_pair: String,
}
=======
pub struct MigrateMsg {}
>>>>>>> 09d3f67e
<|MERGE_RESOLUTION|>--- conflicted
+++ resolved
@@ -1,5 +1,5 @@
 use cosmwasm_schema::{cw_serde, QueryResponses};
-use cosmwasm_std::{to_binary, Addr, CosmosMsg, Decimal, Env, StdResult, Uint128, WasmMsg};
+use cosmwasm_std::{to_json_binary, Addr, CosmosMsg, Decimal, Env, StdResult, Uint128, WasmMsg};
 use cwd_macros::{pausable, pausable_query};
 use exec_control::pause::PauseInfoResponse;
 use schemars::JsonSchema;
@@ -90,7 +90,7 @@
     pub fn to_cosmos_msg(self, env: &Env) -> StdResult<CosmosMsg> {
         Ok(CosmosMsg::Wasm(WasmMsg::Execute {
             contract_addr: env.contract.address.to_string(),
-            msg: to_binary(&ExecuteMsg::Callback(self))?,
+            msg: to_json_binary(&ExecuteMsg::Callback(self))?,
             funds: vec![],
         }))
     }
@@ -127,7 +127,6 @@
 
 #[derive(Serialize, Deserialize, Clone, Debug, PartialEq, Eq, JsonSchema)]
 #[serde(rename_all = "snake_case")]
-<<<<<<< HEAD
 pub struct MigrateMsg {
     pub max_slippage: Decimal,
     pub ntrn_denom: String,
@@ -137,7 +136,4 @@
     pub usdc_denom: String,
     pub ntrn_usdc_xyk_pair: String,
     pub ntrn_usdc_cl_pair: String,
-}
-=======
-pub struct MigrateMsg {}
->>>>>>> 09d3f67e
+}