use cosmwasm_schema::{cw_serde, QueryResponses};
use cosmwasm_std::{Decimal, Uint128};
use cwd_macros::{pausable, pausable_query};
use exec_control::pause::PauseInfoResponse;
use schemars::JsonSchema;
use serde::{Deserialize, Serialize};

#[derive(Serialize, Deserialize, Clone, Debug, PartialEq, Eq, JsonSchema)]
pub struct InstantiateMsg {
    /// Address of the Neutron DAO contract
    pub main_dao_address: String,
    /// Denom of the main coin
    pub denom: String,
    /// Distribution rate (0-1) which goes to distribution contract
    pub distribution_rate: Decimal,
    /// Minimum period between distribution calls
    pub min_period: u64,
    /// Address of distribution contract
    pub distribution_contract: String,
    /// Address of treasury contract
    pub treasury_contract: String,
    /// Address of security DAO contract
    pub security_dao_address: String,
    /// Vesting release function denominator
    pub vesting_denominator: u128,
}

#[pausable]
#[derive(Serialize, Deserialize, Clone, Debug, PartialEq, Eq, JsonSchema)]
#[serde(rename_all = "snake_case")]
pub enum ExecuteMsg {
    /// Transfer the contract's ownership to another account
    TransferOwnership(String),

    /// Distribute pending funds between Bank and Distribution accounts
    Distribute {},

    /// Update config
    UpdateConfig {
        distribution_rate: Option<Decimal>,
        min_period: Option<u64>,
        distribution_contract: Option<String>,
        treasury_contract: Option<String>,
        security_dao_address: Option<String>,
        vesting_denominator: Option<u128>,
    },
}

#[pausable_query]
#[cw_serde]
#[derive(QueryResponses)]
pub enum QueryMsg {
    /// The contract's configurations; returns [`ConfigResponse`]
    #[returns(crate::state::Config)]
    Config {},
<<<<<<< HEAD
    /// The contract's current stats; returns [`StatsResponse`]
=======
    #[returns(StatsResponse)]
>>>>>>> 6f6c9145
    Stats {},
}

#[derive(Serialize, Deserialize, Clone, Debug, PartialEq, Eq, JsonSchema)]
#[serde(rename_all = "snake_case")]
pub struct StatsResponse {
    /// Amount of coins distributed since contract instantiation
    pub total_distributed: Uint128,
    /// Amount of coins reserved since contract instantiation
    pub total_reserved: Uint128,
    /// Total amount of burned coins processed by reserve contract
    pub total_processed_burned_coins: Uint128,
}

#[derive(Serialize, Deserialize, Clone, Debug, PartialEq, Eq, JsonSchema)]
#[serde(rename_all = "snake_case")]
pub enum DistributeMsg {
    Fund {},
}<|MERGE_RESOLUTION|>--- conflicted
+++ resolved
@@ -53,11 +53,8 @@
     /// The contract's configurations; returns [`ConfigResponse`]
     #[returns(crate::state::Config)]
     Config {},
-<<<<<<< HEAD
-    /// The contract's current stats; returns [`StatsResponse`]
-=======
+    /// The contract's current stats; returns [`StatsResponse`]    
     #[returns(StatsResponse)]
->>>>>>> 6f6c9145
     Stats {},
 }
 
