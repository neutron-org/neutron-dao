--- conflicted
+++ resolved
@@ -13,23 +13,16 @@
 backtraces = ["cosmwasm-std/backtraces"]
 
 [dependencies]
-cosmwasm-schema = {version = "1.3.0", default-features = false}
-cosmwasm-std = {version = "1.3.0"}
+cosmwasm-schema = { version = "1.3.0", default-features = false }
+cosmwasm-std = { version = "1.3.0" }
 cw-storage-plus = "1.1.0"
-cwd-macros = {path = "../../../packages/cwd-macros"}
-exec-control = {path = "../../../packages/exec-control"}
-neutron-sdk = {package = "neutron-sdk", version = "0.6.1"}
+cwd-macros = { path = "../../../packages/cwd-macros" }
+exec-control = { path = "../../../packages/exec-control" }
+neutron-sdk = { package = "neutron-sdk", version = "0.6.1" }
 schemars = "0.8.8"
-<<<<<<< HEAD
-exec-control = { path = "../../../packages/exec-control" }
 serde = { version = "1.0.103", default-features = false, features = ["derive"] }
 thiserror = { version = "1.0" }
-cwd-macros = { path = "../../../packages/cwd-macros" }
 astroport = { git = "https://github.com/astroport-fi/astroport-core.git", tag = "v2.5.0" }
 cw20 = "0.13"
-=======
-serde = {version = "1.0.103", default-features = false, features = ["derive"]}
-thiserror = {version = "1.0"}
->>>>>>> 6f6c9145
 
 [dev-dependencies]