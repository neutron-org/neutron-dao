--- conflicted
+++ resolved
@@ -12,11 +12,7 @@
     can_pause, can_unpause, validate_duration, PauseError, PauseInfoResponse,
 };
 
-<<<<<<< HEAD
-pub(crate) const CONTRACT_NAME: &str = "neutron-distribution";
-=======
 pub(crate) const CONTRACT_NAME: &str = "crates.io:distribution";
->>>>>>> 0f66a7a6
 pub(crate) const CONTRACT_VERSION: &str = env!("CARGO_PKG_VERSION");
 
 //--------------------------------------------------------------------------------------------------
@@ -82,12 +78,6 @@
         // permissioned - owner of the share
         ExecuteMsg::Claim {} => execute_claim(deps, info),
     }
-}
-
-#[cfg_attr(not(feature = "library"), entry_point)]
-pub fn migrate(deps: DepsMut, _env: Env, _msg: MigrateMsg) -> Result<Response, ContractError> {
-    set_contract_version(deps.storage, CONTRACT_NAME, CONTRACT_VERSION)?;
-    Ok(Response::default())
 }
 
 pub fn execute_pause(
