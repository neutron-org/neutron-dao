[package]
name = "cwd-pre-propose-single"
version = "0.2.1"
authors = ["ekez <zekemedley@gmail.com>"]
edition = "2021"
repository = "https://github.com/DA0-DA0/dao-contracts"
description = "A DAO DAO pre-propose module for cwd-proposal-single for native and cw20 deposits."

[lib]
crate-type = ["cdylib", "rlib"]

[features]
# for more explicit tests, cargo test --features=backtraces
backtraces = ["cosmwasm-std/backtraces"]
# use library feature to disable all instantiate/execute/query exports
library = []

[dependencies]
cosmwasm-std = { version = "1.3.0" }
cw2 = "1.1.0"
serde = { version = "1.0.175", default-features = false, features = ["derive"] }
cwd-pre-propose-base = { version = "*", path = "../../../../packages/cwd-pre-propose-base" }
<<<<<<< HEAD
neutron-sdk = {package = "neutron-sdk",  git="https://github.com/neutron-org/neutron-sdk", branch="sdk/47", version="0.7.0"}
=======
neutron-sdk = { package = "neutron-sdk", version = "0.7.0" }
>>>>>>> 09d3f67e
schemars = "0.8.8"

[dev-dependencies]
cosmwasm-schema = "1.3.0"
cw-multi-test = "0.16.5"
cw-utils = { version = "1.0.1" }
cw4-group = "1.1.0"
cw20 = "1.1.0"
cw20-base = "1.1.0"
cwd-proposal-single = { path = "../../proposal/cwd-proposal-single" }
cwd-core = { path = "../../../dao/cwd-core" }
cwd-voting = { path = "../../../../packages/cwd-voting" }
cw-denom = { path = "../../../../packages/cw-denom" }
cwd-interface = { path = "../../../../packages/cwd-interface" }
cwd-proposal-hooks = { path = "../../../../packages/cwd-proposal-hooks" }<|MERGE_RESOLUTION|>--- conflicted
+++ resolved
@@ -20,11 +20,7 @@
 cw2 = "1.1.0"
 serde = { version = "1.0.175", default-features = false, features = ["derive"] }
 cwd-pre-propose-base = { version = "*", path = "../../../../packages/cwd-pre-propose-base" }
-<<<<<<< HEAD
 neutron-sdk = {package = "neutron-sdk",  git="https://github.com/neutron-org/neutron-sdk", branch="sdk/47", version="0.7.0"}
-=======
-neutron-sdk = { package = "neutron-sdk", version = "0.7.0" }
->>>>>>> 09d3f67e
 schemars = "0.8.8"
 
 [dev-dependencies]
