--- conflicted
+++ resolved
@@ -24,11 +24,7 @@
 cw2 = "1.1.0"
 cw20 = "1.1.0"
 cw3 = "1.1.0"
-<<<<<<< HEAD
-neutron-sdk = {package = "neutron-sdk",  git="https://github.com/neutron-org/neutron-sdk", branch="sdk/47"}
-=======
 neutron-sdk = {package = "neutron-sdk",  git="https://github.com/neutron-org/neutron-sdk", branch="sdk/47", version="0.7.0"}
->>>>>>> 11037b2e
 schemars = "0.8.8"
 serde = {version = "1.0.175", default-features = false, features = ["derive"]}
 thiserror = {version = "1.0"}
