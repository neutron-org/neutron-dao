--- conflicted
+++ resolved
@@ -2148,11 +2148,7 @@
         ],
         "properties": {
           "message": {
-<<<<<<< HEAD
-            "description": "*message** is a json representing a sdk message passed to admin module to execute.",
-=======
             "description": "*message** is a json representing an sdk message passed to admin module to execute.",
->>>>>>> 11037b2e
             "type": "string"
           }
         }
@@ -4788,11 +4784,7 @@
           ],
           "properties": {
             "message": {
-<<<<<<< HEAD
-              "description": "*message** is a json representing a sdk message passed to admin module to execute.",
-=======
               "description": "*message** is a json representing an sdk message passed to admin module to execute.",
->>>>>>> 11037b2e
               "type": "string"
             }
           }
@@ -7060,11 +7052,7 @@
           ],
           "properties": {
             "message": {
-<<<<<<< HEAD
-              "description": "*message** is a json representing a sdk message passed to admin module to execute.",
-=======
               "description": "*message** is a json representing an sdk message passed to admin module to execute.",
->>>>>>> 11037b2e
               "type": "string"
             }
           }
@@ -9291,11 +9279,7 @@
           ],
           "properties": {
             "message": {
-<<<<<<< HEAD
-              "description": "*message** is a json representing a sdk message passed to admin module to execute.",
-=======
               "description": "*message** is a json representing an sdk message passed to admin module to execute.",
->>>>>>> 11037b2e
               "type": "string"
             }
           }
