--- conflicted
+++ resolved
@@ -528,55 +528,6 @@
       },
       "additionalProperties": false
     },
-<<<<<<< HEAD
-    "DexPermission": {
-      "type": "object",
-      "required": [
-        "fee_tiers",
-        "good_til_purge_allowance",
-        "max_jits_per_block",
-        "paused"
-      ],
-      "properties": {
-        "fee_tiers": {
-          "type": "boolean"
-        },
-        "good_til_purge_allowance": {
-          "type": "boolean"
-        },
-        "max_jits_per_block": {
-          "type": "boolean"
-        },
-        "paused": {
-          "type": "boolean"
-        }
-      },
-      "additionalProperties": false
-    },
-    "DexUpdateParamsPermission": {
-      "type": "object",
-      "required": [
-        "fee_tiers",
-        "good_til_purge_allowance",
-        "max_jits_per_block",
-        "paused"
-      ],
-      "properties": {
-        "fee_tiers": {
-          "type": "boolean"
-        },
-        "good_til_purge_allowance": {
-          "type": "boolean"
-        },
-        "max_jits_per_block": {
-          "type": "boolean"
-        },
-        "paused": {
-          "type": "boolean"
-        }
-      },
-      "additionalProperties": false
-=======
     "DenomUnit": {
       "description": "Replicates the cosmos-sdk bank module DenomUnit type",
       "type": "object",
@@ -928,7 +879,6 @@
           "additionalProperties": false
         }
       ]
->>>>>>> 3067993c
     },
     "DistributionMsg": {
       "description": "The message types of the distribution module.\n\nSee https://github.com/cosmos/cosmos-sdk/blob/v0.42.4/proto/cosmos/distribution/v1beta1/tx.proto",
@@ -2027,19 +1977,11 @@
         {
           "type": "object",
           "required": [
-<<<<<<< HEAD
-            "dex_permission"
-          ],
-          "properties": {
-            "dex_permission": {
-              "$ref": "#/definitions/DexPermission"
-=======
             "tokenfactory_permission"
           ],
           "properties": {
             "tokenfactory_permission": {
               "$ref": "#/definitions/TokenfactoryPermission"
->>>>>>> 3067993c
             }
           },
           "additionalProperties": false
@@ -2475,19 +2417,11 @@
         {
           "type": "object",
           "required": [
-<<<<<<< HEAD
-            "dex_update_params_permission"
-          ],
-          "properties": {
-            "dex_update_params_permission": {
-              "$ref": "#/definitions/DexUpdateParamsPermission"
-=======
             "tokenfactory_update_params_permission"
           ],
           "properties": {
             "tokenfactory_update_params_permission": {
               "$ref": "#/definitions/TokenfactoryUpdateParamsPermission"
->>>>>>> 3067993c
             }
           },
           "additionalProperties": false
