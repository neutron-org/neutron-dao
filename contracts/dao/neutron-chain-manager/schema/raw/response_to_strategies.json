--- conflicted
+++ resolved
@@ -115,9 +115,6 @@
         },
         "paused": {
           "type": "boolean"
-        },
-        "whitelisted_lps": {
-          "type": "boolean"
         }
       },
       "additionalProperties": false
@@ -310,12 +307,8 @@
         "upgrade": {
           "type": "boolean"
         }
-<<<<<<< HEAD
-      }
-=======
-      },
-      "additionalProperties": false
->>>>>>> 21f351f9
+      },
+      "additionalProperties": false
     },
     "StrategyMsg": {
       "oneOf": [
