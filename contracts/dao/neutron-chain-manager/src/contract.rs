use crate::cron_module_param_types::{
    MsgUpdateParamsCron, ParamsRequestCron, ParamsResponseCron, MSG_TYPE_UPDATE_PARAMS_CRON,
    PARAMS_QUERY_PATH_CRON,
};
<<<<<<< HEAD
use crate::dex_module_param_types::{
    MsgUpdateParamsDex, ParamsRequestDex, ParamsResponseDex, MSG_TYPE_UPDATE_PARAMS_DEX,
    PARAMS_QUERY_PATH_DEX,
=======
use crate::tokenfactory_module_param_types::{
    MsgUpdateParamsTokenfactory, ParamsRequestTokenfactory, ParamsResponseTokenfactory,
    MSG_TYPE_UPDATE_PARAMS_TOKENFACTORY, PARAMS_QUERY_PATH_TOKENFACTORY,
>>>>>>> 3067993c
};
#[cfg(not(feature = "library"))]
use cosmwasm_std::entry_point;
use cosmwasm_std::{
    to_json_binary, Addr, Binary, CosmosMsg, Deps, DepsMut, Env, MessageInfo, Response, StdResult,
};
use cw2::set_contract_version;
use neutron_sdk::bindings::msg::{AdminProposal, NeutronMsg, ProposalExecuteMessage};
use neutron_sdk::proto_types::neutron::cron::QueryParamsRequest as QueryParamsRequestCron;
<<<<<<< HEAD
use neutron_sdk::proto_types::neutron::dex::QueryParamsRequest as QueryParamsRequestDex;
=======
use neutron_sdk::proto_types::osmosis::tokenfactory::v1beta1::QueryParamsRequest as QueryParamsRequestTokenfactory;
>>>>>>> 3067993c
use neutron_sdk::stargate::aux::make_stargate_query;

use crate::error::ContractError;
use crate::msg::{
    ExecuteMsg, InstantiateMsg, MigrateMsg, Permission, ProposalExecuteMessageJSON, QueryMsg,
    Strategy, StrategyMsg,
};
use crate::state::STRATEGIES;

pub(crate) const CONTRACT_NAME: &str = "crates.io:neutron-chain-manager";
pub(crate) const CONTRACT_VERSION: &str = env!("CARGO_PKG_VERSION");

#[cfg_attr(not(feature = "library"), entry_point)]
pub fn instantiate(
    deps: DepsMut,
    _env: Env,
    _info: MessageInfo,
    msg: InstantiateMsg,
) -> Result<Response, ContractError> {
    set_contract_version(deps.storage, CONTRACT_NAME, CONTRACT_VERSION)?;

    STRATEGIES.save(
        deps.storage,
        msg.initial_strategy_address.clone(),
        &Strategy::AllowAll,
    )?;

    Ok(Response::new()
        .add_attribute("action", "instantiate")
        .add_attribute("init_allow_all_address", msg.initial_strategy_address))
}

#[cfg_attr(not(feature = "library"), entry_point)]
pub fn execute(
    deps: DepsMut,
    _env: Env,
    info: MessageInfo,
    msg: ExecuteMsg,
) -> Result<Response<NeutronMsg>, ContractError> {
    match msg {
        ExecuteMsg::AddStrategy { address, strategy } => {
            execute_add_strategy(deps, info, address, strategy)
        }
        ExecuteMsg::RemoveStrategy { address } => execute_remove_strategy(deps, info, address),
        ExecuteMsg::ExecuteMessages { messages } => execute_execute_messages(deps, info, messages),
    }
}

pub fn execute_add_strategy(
    deps: DepsMut,
    info: MessageInfo,
    address: Addr,
    strategy: StrategyMsg,
) -> Result<Response<NeutronMsg>, ContractError> {
    is_authorized(deps.as_ref(), info.sender.clone())?;

    // We add the new strategy, and then we check that it did not replace
    // the only existing ALLOW_ALL strategy.
    STRATEGIES.save(deps.storage, address.clone(), &strategy.clone().into())?;
    if let StrategyMsg::AllowOnly(_) = strategy {
        if no_admins_left(deps.as_ref())? {
            return Err(ContractError::InvalidDemotion {});
        }
    }

    Ok(Response::new()
        .add_attribute("action", "execute_add_strategy")
        .add_attribute("address", address))
}

pub fn execute_remove_strategy(
    deps: DepsMut,
    info: MessageInfo,
    address: Addr,
) -> Result<Response<NeutronMsg>, ContractError> {
    is_authorized(deps.as_ref(), info.sender.clone())?;

    // First we remove the strategy, then we check that it was not the only
    // ALLOW_ALL strategy we had.
    STRATEGIES.remove(deps.storage, address.clone());
    if no_admins_left(deps.as_ref())? {
        return Err(ContractError::InvalidDemotion {});
    }

    Ok(Response::new()
        .add_attribute("action", "execute_remove_strategy")
        .add_attribute("address", address))
}

pub fn execute_execute_messages(
    deps: DepsMut,
    info: MessageInfo,
    messages: Vec<CosmosMsg<NeutronMsg>>,
) -> Result<Response<NeutronMsg>, ContractError> {
    // If the sender doesn't have a strategy associated with them, abort immediately.
    if !STRATEGIES.has(deps.storage, info.sender.clone()) {
        return Err(ContractError::Unauthorized {});
    }

    let response = Response::new()
        .add_attribute("action", "execute_execute_messages")
        .add_attribute("address", info.sender.clone());

    let strategy = STRATEGIES.load(deps.storage, info.sender)?;
    match strategy {
        Strategy::AllowAll => Ok(response
            .add_attribute("strategy", "allow_all")
            .add_messages(messages)),
        Strategy::AllowOnly(_) => {
            check_allow_only_permissions(deps.as_ref(), strategy.clone(), messages.clone())?;
            Ok(response
                .add_attribute("strategy", "allow_only")
                .add_messages(messages))
        }
    }
}

fn is_authorized(deps: Deps, address: Addr) -> Result<(), ContractError> {
    match STRATEGIES.load(deps.storage, address) {
        Ok(Strategy::AllowAll) => Ok(()),
        _ => Err(ContractError::Unauthorized {}),
    }
}

/// This function returns true if there is no more allow_all strategies left.
fn no_admins_left(deps: Deps) -> Result<bool, ContractError> {
    let not_found: bool = !STRATEGIES
        .range(deps.storage, None, None, cosmwasm_std::Order::Ascending)
        .collect::<Result<Vec<(Addr, Strategy)>, _>>()?
        .into_iter()
        .any(|(_, strategy)| matches!(strategy, Strategy::AllowAll));

    Ok(not_found)
}

/// For every message, check whether we have the permission to execute it.
/// Any missing permission aborts the execution. Trying to execute any
/// unknown message aborts the execution.
fn check_allow_only_permissions(
    deps: Deps,
    strategy: Strategy,
    messages: Vec<CosmosMsg<NeutronMsg>>,
) -> Result<(), ContractError> {
    for msg in messages.clone() {
        if let CosmosMsg::Custom(neutron_msg) = msg {
            check_neutron_msg(deps, strategy.clone(), neutron_msg)?
        } else {
            return Err(ContractError::Unauthorized {});
        }
    }

    Ok(())
}

fn check_neutron_msg(
    deps: Deps,
    strategy: Strategy,
    neutron_msg: NeutronMsg,
) -> Result<(), ContractError> {
    match neutron_msg {
        NeutronMsg::AddSchedule { .. } => {
            if !strategy.has_cron_add_schedule_permission() {
                return Err(ContractError::Unauthorized {});
            }
        }
        NeutronMsg::RemoveSchedule { name: _ } => {
            if !strategy.has_cron_remove_schedule_permission() {
                return Err(ContractError::Unauthorized {});
            }
        }
        NeutronMsg::SubmitAdminProposal { admin_proposal } => {
            check_submit_admin_proposal_message(deps, strategy, admin_proposal)?;
        }
        _ => {
            return Err(ContractError::Unauthorized {});
        }
    }

    Ok(())
}

fn check_submit_admin_proposal_message(
    deps: Deps,
    strategy: Strategy,
    proposal: AdminProposal,
) -> Result<(), ContractError> {
    match proposal {
        AdminProposal::ParamChangeProposal(proposal) => {
            for param_change in proposal.param_changes {
                if !strategy.has_param_change_permission(param_change) {
                    return Err(ContractError::Unauthorized {});
                }
            }
        }
        AdminProposal::ProposalExecuteMessage(proposal) => {
            check_proposal_execute_message(deps, strategy.clone(), proposal)?;
        }
        _ => {
            return Err(ContractError::Unauthorized {});
        }
    }

    Ok(())
}

/// Processes ProposalExecuteMessage messages. Message type has to be checked
/// as a string; after that, you can parse the JSON payload into a specific
/// message.
fn check_proposal_execute_message(
    deps: Deps,
    strategy: Strategy,
    proposal: ProposalExecuteMessage,
) -> Result<(), ContractError> {
    let typed_proposal: ProposalExecuteMessageJSON =
        serde_json_wasm::from_str(proposal.message.as_str())?;

    if typed_proposal.type_field.as_str() == MSG_TYPE_UPDATE_PARAMS_CRON {
        check_cron_update_msg_params(deps, strategy, proposal)?;
        Ok(())
<<<<<<< HEAD
    } else if typed_proposal.type_field.as_str() == MSG_TYPE_UPDATE_PARAMS_DEX {
        check_dex_update_msg_params(deps, strategy, proposal)?;
=======
    } else if typed_proposal.type_field.as_str() == MSG_TYPE_UPDATE_PARAMS_TOKENFACTORY {
        check_tokenfactory_update_msg_params(deps, strategy, proposal)?;
>>>>>>> 3067993c
        Ok(())
    } else {
        Err(ContractError::Unauthorized {})
    }
}
/// Checks that the strategy owner is authorised to change the parameters of the
/// cron module. We query the current values for each parameter & compare them to
/// the values in the proposal; all modifications must be allowed by the strategy.
fn check_cron_update_msg_params(
    deps: Deps,
    strategy: Strategy,
    proposal: ProposalExecuteMessage,
) -> Result<(), ContractError> {
    let msg_update_params: MsgUpdateParamsCron =
        serde_json_wasm::from_str(proposal.message.as_str())?;

    let cron_update_param_permission = strategy
        .get_cron_update_param_permission()
        .ok_or(ContractError::Unauthorized {})?;

    let cron_params = get_cron_params(deps, ParamsRequestCron {})?;
    if cron_params.params.limit != msg_update_params.params.limit
        && !cron_update_param_permission.limit
    {
        return Err(ContractError::Unauthorized {});
    }

    if cron_params.params.security_address != msg_update_params.params.security_address
        && !cron_update_param_permission.security_address
    {
        return Err(ContractError::Unauthorized {});
    }

    Ok(())
}

/// Queries the parameters of the cron module.
pub fn get_cron_params(deps: Deps, req: ParamsRequestCron) -> StdResult<ParamsResponseCron> {
    make_stargate_query(
        deps,
        PARAMS_QUERY_PATH_CRON,
        QueryParamsRequestCron::from(req),
    )
}

/// Checks that the strategy owner is authorised to change the parameters of the
<<<<<<< HEAD
/// dex module. We query the current values for each parameter & compare them to
/// the values in the proposal; all modifications must be allowed by the strategy.
fn check_dex_update_msg_params(
=======
/// tokenfactory module. We query the current values for each parameter & compare them to
/// the values in the proposal; all modifications must be allowed by the strategy.
fn check_tokenfactory_update_msg_params(
>>>>>>> 3067993c
    deps: Deps,
    strategy: Strategy,
    proposal: ProposalExecuteMessage,
) -> Result<(), ContractError> {
<<<<<<< HEAD
    let msg_update_params: MsgUpdateParamsDex =
        serde_json_wasm::from_str(proposal.message.as_str())?;

    let dex_update_param_permission = strategy
        .get_dex_update_param_permission()
        .ok_or(ContractError::Unauthorized {})?;

    let dex_params = get_dex_params(deps, ParamsRequestDex {})?;
    // TODO: do this through iteration instead of ifs for future proofing new params
    if dex_params.params.fee_tiers != msg_update_params.params.fee_tiers
        && !dex_update_param_permission.fee_tiers
    {
        return Err(ContractError::Unauthorized {});
    }
    if dex_params.params.paused != msg_update_params.params.paused
        && !dex_update_param_permission.paused
    {
        return Err(ContractError::Unauthorized {});
    }
    if dex_params.params.max_jits_per_block != msg_update_params.params.max_jits_per_block
        && !dex_update_param_permission.max_jits_per_block
    {
        return Err(ContractError::Unauthorized {});
    }
    if dex_params.params.good_til_purge_allowance
        != msg_update_params.params.good_til_purge_allowance
        && !dex_update_param_permission.good_til_purge_allowance
=======
    let msg_update_params: MsgUpdateParamsTokenfactory =
        serde_json_wasm::from_str(proposal.message.as_str())?;

    let tokenfactory_update_param_permission = strategy
        .get_tokenfactory_update_param_permission()
        .ok_or(ContractError::Unauthorized {})?;

    let tokenfactory_params = get_tokenfactory_params(deps, ParamsRequestTokenfactory {})?;
    if tokenfactory_params.params.denom_creation_fee != msg_update_params.params.denom_creation_fee
        && !tokenfactory_update_param_permission.denom_creation_fee
    {
        return Err(ContractError::Unauthorized {});
    }

    if tokenfactory_params.params.denom_creation_gas_consume
        != msg_update_params.params.denom_creation_gas_consume
        && !tokenfactory_update_param_permission.denom_creation_gas_consume
    {
        return Err(ContractError::Unauthorized {});
    }

    if tokenfactory_params.params.fee_collector_address
        != msg_update_params.params.fee_collector_address
        && !tokenfactory_update_param_permission.fee_collector_address
    {
        return Err(ContractError::Unauthorized {});
    }

    if tokenfactory_params.params.whitelisted_hooks != msg_update_params.params.whitelisted_hooks
        && !tokenfactory_update_param_permission.whitelisted_hooks
>>>>>>> 3067993c
    {
        return Err(ContractError::Unauthorized {});
    }

    Ok(())
}

<<<<<<< HEAD
/// Queries the parameters of the dex module.
pub fn get_dex_params(deps: Deps, req: ParamsRequestDex) -> StdResult<ParamsResponseDex> {
    make_stargate_query(
        deps,
        PARAMS_QUERY_PATH_DEX,
        QueryParamsRequestDex::from(req),
=======
/// Queries the parameters of the tokenfactory module.
pub fn get_tokenfactory_params(
    deps: Deps,
    req: ParamsRequestTokenfactory,
) -> StdResult<ParamsResponseTokenfactory> {
    make_stargate_query(
        deps,
        PARAMS_QUERY_PATH_TOKENFACTORY,
        QueryParamsRequestTokenfactory::from(req),
>>>>>>> 3067993c
    )
}

#[cfg_attr(not(feature = "library"), entry_point)]
pub fn query(deps: Deps, _env: Env, msg: QueryMsg) -> StdResult<Binary> {
    match msg {
        QueryMsg::Strategies {} => to_json_binary(&query_strategies(deps)?),
    }
}

/// No pagination is added because it's unlikely that there is going
/// to be more than 10 strategies.
pub fn query_strategies(deps: Deps) -> StdResult<Vec<(Addr, StrategyMsg)>> {
    let all_strategies: Vec<(Addr, StrategyMsg)> = STRATEGIES
        .range(deps.storage, None, None, cosmwasm_std::Order::Ascending)
        .map(|v| match v {
            Ok((addr, Strategy::AllowAll)) => Ok((addr, StrategyMsg::AllowAll)),
            Ok((addr, Strategy::AllowOnly(permissions))) => Ok((
                addr,
                StrategyMsg::AllowOnly(permissions.values().cloned().collect::<Vec<Permission>>()),
            )),
            Err(e) => Err(e),
        })
        .collect::<Result<Vec<(Addr, StrategyMsg)>, _>>()?;
    Ok(all_strategies)
}

#[cfg_attr(not(feature = "library"), entry_point)]
pub fn migrate(deps: DepsMut, _env: Env, _msg: MigrateMsg) -> Result<Response, ContractError> {
    // Set contract to version to latest
    set_contract_version(deps.storage, CONTRACT_NAME, CONTRACT_VERSION)?;
    Ok(Response::default())
}<|MERGE_RESOLUTION|>--- conflicted
+++ resolved
@@ -2,15 +2,13 @@
     MsgUpdateParamsCron, ParamsRequestCron, ParamsResponseCron, MSG_TYPE_UPDATE_PARAMS_CRON,
     PARAMS_QUERY_PATH_CRON,
 };
-<<<<<<< HEAD
 use crate::dex_module_param_types::{
     MsgUpdateParamsDex, ParamsRequestDex, ParamsResponseDex, MSG_TYPE_UPDATE_PARAMS_DEX,
-    PARAMS_QUERY_PATH_DEX,
-=======
+    PARAMS_QUERY_PATH_DEX
+};
 use crate::tokenfactory_module_param_types::{
     MsgUpdateParamsTokenfactory, ParamsRequestTokenfactory, ParamsResponseTokenfactory,
     MSG_TYPE_UPDATE_PARAMS_TOKENFACTORY, PARAMS_QUERY_PATH_TOKENFACTORY,
->>>>>>> 3067993c
 };
 #[cfg(not(feature = "library"))]
 use cosmwasm_std::entry_point;
@@ -20,11 +18,8 @@
 use cw2::set_contract_version;
 use neutron_sdk::bindings::msg::{AdminProposal, NeutronMsg, ProposalExecuteMessage};
 use neutron_sdk::proto_types::neutron::cron::QueryParamsRequest as QueryParamsRequestCron;
-<<<<<<< HEAD
 use neutron_sdk::proto_types::neutron::dex::QueryParamsRequest as QueryParamsRequestDex;
-=======
 use neutron_sdk::proto_types::osmosis::tokenfactory::v1beta1::QueryParamsRequest as QueryParamsRequestTokenfactory;
->>>>>>> 3067993c
 use neutron_sdk::stargate::aux::make_stargate_query;
 
 use crate::error::ContractError;
@@ -244,14 +239,11 @@
     if typed_proposal.type_field.as_str() == MSG_TYPE_UPDATE_PARAMS_CRON {
         check_cron_update_msg_params(deps, strategy, proposal)?;
         Ok(())
-<<<<<<< HEAD
-    } else if typed_proposal.type_field.as_str() == MSG_TYPE_UPDATE_PARAMS_DEX {
-        check_dex_update_msg_params(deps, strategy, proposal)?;
-=======
     } else if typed_proposal.type_field.as_str() == MSG_TYPE_UPDATE_PARAMS_TOKENFACTORY {
         check_tokenfactory_update_msg_params(deps, strategy, proposal)?;
->>>>>>> 3067993c
         Ok(())
+    } else if typed_proposal.type_field.as_str() == MSG_TYPE_UPDATE_PARAMS_DEX {
+    check_dex_update_msg_params(deps, strategy, proposal)?;
     } else {
         Err(ContractError::Unauthorized {})
     }
@@ -297,20 +289,70 @@
 }
 
 /// Checks that the strategy owner is authorised to change the parameters of the
-<<<<<<< HEAD
+/// tokenfactory module. We query the current values for each parameter & compare them to
+/// the values in the proposal; all modifications must be allowed by the strategy.
+fn check_tokenfactory_update_msg_params(
+    deps: Deps,
+    strategy: Strategy,
+    proposal: ProposalExecuteMessage,
+) -> Result<(), ContractError> {
+    let msg_update_params: MsgUpdateParamsTokenfactory =
+        serde_json_wasm::from_str(proposal.message.as_str())?;
+
+    let tokenfactory_update_param_permission = strategy
+        .get_tokenfactory_update_param_permission()
+        .ok_or(ContractError::Unauthorized {})?;
+
+    let tokenfactory_params = get_tokenfactory_params(deps, ParamsRequestTokenfactory {})?;
+    if tokenfactory_params.params.denom_creation_fee != msg_update_params.params.denom_creation_fee
+        && !tokenfactory_update_param_permission.denom_creation_fee
+    {
+        return Err(ContractError::Unauthorized {});
+    }
+
+    if tokenfactory_params.params.denom_creation_gas_consume
+        != msg_update_params.params.denom_creation_gas_consume
+        && !tokenfactory_update_param_permission.denom_creation_gas_consume
+    {
+        return Err(ContractError::Unauthorized {});
+    }
+
+    if tokenfactory_params.params.fee_collector_address
+        != msg_update_params.params.fee_collector_address
+        && !tokenfactory_update_param_permission.fee_collector_address
+    {
+        return Err(ContractError::Unauthorized {});
+    }
+
+    if tokenfactory_params.params.whitelisted_hooks != msg_update_params.params.whitelisted_hooks
+        && !tokenfactory_update_param_permission.whitelisted_hooks
+    {
+        return Err(ContractError::Unauthorized {});
+    }
+
+    Ok(())
+}
+
+/// Queries the parameters of the tokenfactory module.
+pub fn get_tokenfactory_params(
+    deps: Deps,
+    req: ParamsRequestTokenfactory,
+) -> StdResult<ParamsResponseTokenfactory> {
+    make_stargate_query(
+        deps,
+        PARAMS_QUERY_PATH_TOKENFACTORY,
+        QueryParamsRequestTokenfactory::from(req),
+    )
+}
+
+    /// Checks that the strategy owner is authorised to change the parameters of the
 /// dex module. We query the current values for each parameter & compare them to
 /// the values in the proposal; all modifications must be allowed by the strategy.
 fn check_dex_update_msg_params(
-=======
-/// tokenfactory module. We query the current values for each parameter & compare them to
-/// the values in the proposal; all modifications must be allowed by the strategy.
-fn check_tokenfactory_update_msg_params(
->>>>>>> 3067993c
     deps: Deps,
     strategy: Strategy,
     proposal: ProposalExecuteMessage,
 ) -> Result<(), ContractError> {
-<<<<<<< HEAD
     let msg_update_params: MsgUpdateParamsDex =
         serde_json_wasm::from_str(proposal.message.as_str())?;
 
@@ -338,63 +380,19 @@
     if dex_params.params.good_til_purge_allowance
         != msg_update_params.params.good_til_purge_allowance
         && !dex_update_param_permission.good_til_purge_allowance
-=======
-    let msg_update_params: MsgUpdateParamsTokenfactory =
-        serde_json_wasm::from_str(proposal.message.as_str())?;
-
-    let tokenfactory_update_param_permission = strategy
-        .get_tokenfactory_update_param_permission()
-        .ok_or(ContractError::Unauthorized {})?;
-
-    let tokenfactory_params = get_tokenfactory_params(deps, ParamsRequestTokenfactory {})?;
-    if tokenfactory_params.params.denom_creation_fee != msg_update_params.params.denom_creation_fee
-        && !tokenfactory_update_param_permission.denom_creation_fee
-    {
-        return Err(ContractError::Unauthorized {});
-    }
-
-    if tokenfactory_params.params.denom_creation_gas_consume
-        != msg_update_params.params.denom_creation_gas_consume
-        && !tokenfactory_update_param_permission.denom_creation_gas_consume
-    {
-        return Err(ContractError::Unauthorized {});
-    }
-
-    if tokenfactory_params.params.fee_collector_address
-        != msg_update_params.params.fee_collector_address
-        && !tokenfactory_update_param_permission.fee_collector_address
-    {
-        return Err(ContractError::Unauthorized {});
-    }
-
-    if tokenfactory_params.params.whitelisted_hooks != msg_update_params.params.whitelisted_hooks
-        && !tokenfactory_update_param_permission.whitelisted_hooks
->>>>>>> 3067993c
-    {
-        return Err(ContractError::Unauthorized {});
-    }
-
-    Ok(())
-}
-
-<<<<<<< HEAD
+    {
+        return Err(ContractError::Unauthorized {});
+    }
+
+    Ok(())
+}
+
 /// Queries the parameters of the dex module.
 pub fn get_dex_params(deps: Deps, req: ParamsRequestDex) -> StdResult<ParamsResponseDex> {
     make_stargate_query(
         deps,
         PARAMS_QUERY_PATH_DEX,
         QueryParamsRequestDex::from(req),
-=======
-/// Queries the parameters of the tokenfactory module.
-pub fn get_tokenfactory_params(
-    deps: Deps,
-    req: ParamsRequestTokenfactory,
-) -> StdResult<ParamsResponseTokenfactory> {
-    make_stargate_query(
-        deps,
-        PARAMS_QUERY_PATH_TOKENFACTORY,
-        QueryParamsRequestTokenfactory::from(req),
->>>>>>> 3067993c
     )
 }
 
