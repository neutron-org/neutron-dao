<<<<<<< HEAD
use crate::adminmodule_module_types::{
    MSG_TYPE_CANCEL_SOFTWARE_UPGRADE, MSG_TYPE_SOFTWARE_UPGRADE,
};
use crate::cron_module_types::{
    MsgUpdateParamsCron, ParamsRequestCron, ParamsResponseCron, MSG_TYPE_UPDATE_PARAMS_CRON,
    PARAMS_QUERY_PATH_CRON,
=======
use crate::cron_module_types::{
    MsgUpdateParamsCron, ParamsRequestCron, ParamsResponseCron, MSG_TYPE_ADD_SCHEDULE,
    MSG_TYPE_REMOVE_SCHEDULE, MSG_TYPE_UPDATE_PARAMS_CRON, PARAMS_QUERY_PATH_CRON,
>>>>>>> ccc6b9a8
};
use crate::dex_module_types::{
    MsgUpdateParamsDex, ParamsRequestDex, ParamsResponseDex, MSG_TYPE_UPDATE_PARAMS_DEX,
    PARAMS_QUERY_PATH_DEX,
};
use crate::tokenfactory_module_types::{
    MsgUpdateParamsTokenfactory, ParamsRequestTokenfactory, ParamsResponseTokenfactory,
    MSG_TYPE_UPDATE_PARAMS_TOKENFACTORY, PARAMS_QUERY_PATH_TOKENFACTORY,
};
#[cfg(not(feature = "library"))]
use cosmwasm_std::entry_point;
use cosmwasm_std::{
    to_json_binary, Addr, Binary, CosmosMsg, Deps, DepsMut, Env, MessageInfo, Response, StdResult,
};
use cw2::set_contract_version;
use neutron_sdk::bindings::msg::{AdminProposal, NeutronMsg, ProposalExecuteMessage};
use neutron_sdk::proto_types::neutron::cron::QueryParamsRequest as QueryParamsRequestCron;
use neutron_sdk::proto_types::neutron::dex::QueryParamsRequest as QueryParamsRequestDex;
use neutron_sdk::proto_types::osmosis::tokenfactory::v1beta1::QueryParamsRequest as QueryParamsRequestTokenfactory;
use neutron_sdk::stargate::aux::make_stargate_query;

use crate::error::ContractError;
use crate::msg::{
    ExecuteMsg, InstantiateMsg, MigrateMsg, Permission, ProposalExecuteMessageJSON, QueryMsg,
    Strategy, StrategyMsg,
};
use crate::state::STRATEGIES;

pub(crate) const CONTRACT_NAME: &str = "crates.io:neutron-chain-manager";
pub(crate) const CONTRACT_VERSION: &str = env!("CARGO_PKG_VERSION");

#[cfg_attr(not(feature = "library"), entry_point)]
pub fn instantiate(
    deps: DepsMut,
    _env: Env,
    _info: MessageInfo,
    msg: InstantiateMsg,
) -> Result<Response, ContractError> {
    set_contract_version(deps.storage, CONTRACT_NAME, CONTRACT_VERSION)?;

    STRATEGIES.save(
        deps.storage,
        msg.initial_strategy_address.clone(),
        &Strategy::AllowAll,
    )?;

    Ok(Response::new()
        .add_attribute("action", "instantiate")
        .add_attribute("init_allow_all_address", msg.initial_strategy_address))
}

#[cfg_attr(not(feature = "library"), entry_point)]
pub fn execute(
    deps: DepsMut,
    _env: Env,
    info: MessageInfo,
    msg: ExecuteMsg,
) -> Result<Response<NeutronMsg>, ContractError> {
    match msg {
        ExecuteMsg::AddStrategy { address, strategy } => {
            execute_add_strategy(deps, info, address, strategy)
        }
        ExecuteMsg::RemoveStrategy { address } => execute_remove_strategy(deps, info, address),
        ExecuteMsg::ExecuteMessages { messages } => execute_execute_messages(deps, info, messages),
    }
}

pub fn execute_add_strategy(
    deps: DepsMut,
    info: MessageInfo,
    address: Addr,
    strategy: StrategyMsg,
) -> Result<Response<NeutronMsg>, ContractError> {
    is_authorized(deps.as_ref(), info.sender.clone())?;

    // We add the new strategy, and then we check that it did not replace
    // the only existing ALLOW_ALL strategy.
    STRATEGIES.save(deps.storage, address.clone(), &strategy.clone().into())?;
    if let StrategyMsg::AllowOnly(_) = strategy {
        if no_admins_left(deps.as_ref())? {
            return Err(ContractError::InvalidDemotion {});
        }
    }

    Ok(Response::new()
        .add_attribute("action", "execute_add_strategy")
        .add_attribute("address", address))
}

pub fn execute_remove_strategy(
    deps: DepsMut,
    info: MessageInfo,
    address: Addr,
) -> Result<Response<NeutronMsg>, ContractError> {
    is_authorized(deps.as_ref(), info.sender.clone())?;

    // First we remove the strategy, then we check that it was not the only
    // ALLOW_ALL strategy we had.
    STRATEGIES.remove(deps.storage, address.clone());
    if no_admins_left(deps.as_ref())? {
        return Err(ContractError::InvalidDemotion {});
    }

    Ok(Response::new()
        .add_attribute("action", "execute_remove_strategy")
        .add_attribute("address", address))
}

pub fn execute_execute_messages(
    deps: DepsMut,
    info: MessageInfo,
    messages: Vec<CosmosMsg<NeutronMsg>>,
) -> Result<Response<NeutronMsg>, ContractError> {
    // If the sender doesn't have a strategy associated with them, abort immediately.
    if !STRATEGIES.has(deps.storage, info.sender.clone()) {
        return Err(ContractError::Unauthorized {});
    }

    let response = Response::new()
        .add_attribute("action", "execute_execute_messages")
        .add_attribute("address", info.sender.clone());

    let strategy = STRATEGIES.load(deps.storage, info.sender)?;
    match strategy {
        Strategy::AllowAll => Ok(response
            .add_attribute("strategy", "allow_all")
            .add_messages(messages)),
        Strategy::AllowOnly(_) => {
            check_allow_only_permissions(deps.as_ref(), strategy.clone(), messages.clone())?;
            Ok(response
                .add_attribute("strategy", "allow_only")
                .add_messages(messages))
        }
    }
}

fn is_authorized(deps: Deps, address: Addr) -> Result<(), ContractError> {
    match STRATEGIES.load(deps.storage, address) {
        Ok(Strategy::AllowAll) => Ok(()),
        _ => Err(ContractError::Unauthorized {}),
    }
}

/// This function returns true if there is no more allow_all strategies left.
fn no_admins_left(deps: Deps) -> Result<bool, ContractError> {
    let not_found: bool = !STRATEGIES
        .range(deps.storage, None, None, cosmwasm_std::Order::Ascending)
        .collect::<Result<Vec<(Addr, Strategy)>, _>>()?
        .into_iter()
        .any(|(_, strategy)| matches!(strategy, Strategy::AllowAll));

    Ok(not_found)
}

/// For every message, check whether we have the permission to execute it.
/// Any missing permission aborts the execution. Trying to execute any
/// unknown message aborts the execution.
fn check_allow_only_permissions(
    deps: Deps,
    strategy: Strategy,
    messages: Vec<CosmosMsg<NeutronMsg>>,
) -> Result<(), ContractError> {
    for msg in messages.clone() {
        if let CosmosMsg::Custom(neutron_msg) = msg {
            check_neutron_msg(deps, strategy.clone(), neutron_msg)?
        } else {
            return Err(ContractError::Unauthorized {});
        }
    }

    Ok(())
}

fn check_neutron_msg(
    deps: Deps,
    strategy: Strategy,
    neutron_msg: NeutronMsg,
) -> Result<(), ContractError> {
    match neutron_msg {
        NeutronMsg::AddSchedule { .. } => {
            if !strategy.has_cron_add_schedule_permission() {
                return Err(ContractError::Unauthorized {});
            }
        }
        NeutronMsg::RemoveSchedule { name: _ } => {
            if !strategy.has_cron_remove_schedule_permission() {
                return Err(ContractError::Unauthorized {});
            }
        }
        NeutronMsg::SubmitAdminProposal { admin_proposal } => {
            check_submit_admin_proposal_message(deps, strategy, admin_proposal)?;
        }
        _ => {
            return Err(ContractError::Unauthorized {});
        }
    }

    Ok(())
}

fn check_submit_admin_proposal_message(
    deps: Deps,
    strategy: Strategy,
    proposal: AdminProposal,
) -> Result<(), ContractError> {
    match proposal {
        AdminProposal::ParamChangeProposal(proposal) => {
            for param_change in proposal.param_changes {
                if !strategy.has_param_change_permission(param_change) {
                    return Err(ContractError::Unauthorized {});
                }
            }
        }
        AdminProposal::ProposalExecuteMessage(proposal) => {
            check_proposal_execute_message(deps, strategy.clone(), proposal)?;
        }
        _ => {
            return Err(ContractError::Unauthorized {});
        }
    }

    Ok(())
}

/// Processes ProposalExecuteMessage messages. Message type has to be checked
/// as a string; after that, you can parse the JSON payload into a specific
/// message.
fn check_proposal_execute_message(
    deps: Deps,
    strategy: Strategy,
    proposal: ProposalExecuteMessage,
) -> Result<(), ContractError> {
    let typed_proposal: ProposalExecuteMessageJSON =
        serde_json_wasm::from_str(proposal.message.as_str())?;

<<<<<<< HEAD
    match typed_proposal.type_field.as_str() {
        MSG_TYPE_UPDATE_PARAMS_CRON => {
            check_cron_update_msg_params(deps, strategy, proposal)?;
            Ok(())
        }
        MSG_TYPE_UPDATE_PARAMS_TOKENFACTORY => {
            check_tokenfactory_update_msg_params(deps, strategy, proposal)?;
            Ok(())
        }
        MSG_TYPE_UPDATE_PARAMS_DEX => {
            check_dex_update_msg_params(deps, strategy, proposal)?;
            Ok(())
        }
        MSG_TYPE_SOFTWARE_UPGRADE => match strategy.has_software_upgrade_permission() {
            true => Ok(()),
            false => Err(ContractError::Unauthorized {}),
        },
        MSG_TYPE_CANCEL_SOFTWARE_UPGRADE => {
            match strategy.has_cancel_software_upgrade_permission() {
                true => Ok(()),
                false => Err(ContractError::Unauthorized {}),
            }
        }
        _ => Err(ContractError::Unauthorized {}),
=======
    if typed_proposal.type_field.as_str() == MSG_TYPE_UPDATE_PARAMS_CRON {
        check_cron_update_msg_params(deps, strategy, proposal)?;
        Ok(())
    } else if typed_proposal.type_field.as_str() == MSG_TYPE_UPDATE_PARAMS_TOKENFACTORY {
        check_tokenfactory_update_msg_params(deps, strategy, proposal)?;
        Ok(())
    } else if typed_proposal.type_field.as_str() == MSG_TYPE_UPDATE_PARAMS_DEX {
        check_dex_update_msg_params(deps, strategy, proposal)?;
        Ok(())
    } else if typed_proposal.type_field.as_str() == MSG_TYPE_ADD_SCHEDULE {
        if strategy.has_cron_add_schedule_permission() {
            Ok(())
        } else {
            Err(ContractError::Unauthorized {})
        }
    } else if typed_proposal.type_field.as_str() == MSG_TYPE_REMOVE_SCHEDULE {
        if strategy.has_cron_remove_schedule_permission() {
            Ok(())
        } else {
            Err(ContractError::Unauthorized {})
        }
    } else {
        Err(ContractError::Unauthorized {})
>>>>>>> ccc6b9a8
    }
}

/// Checks that the strategy owner is authorised to change the parameters of the
/// cron module. We query the current values for each parameter & compare them to
/// the values in the proposal; all modifications must be allowed by the strategy.
fn check_cron_update_msg_params(
    deps: Deps,
    strategy: Strategy,
    proposal: ProposalExecuteMessage,
) -> Result<(), ContractError> {
    let msg_update_params: MsgUpdateParamsCron =
        serde_json_wasm::from_str(proposal.message.as_str())?;

    let cron_update_param_permission = strategy
        .get_cron_update_param_permission()
        .ok_or(ContractError::Unauthorized {})?;

    let cron_params = get_cron_params(deps, ParamsRequestCron {})?;
    if cron_params.params.limit != msg_update_params.params.limit
        && !cron_update_param_permission.limit
    {
        return Err(ContractError::Unauthorized {});
    }

    if cron_params.params.security_address != msg_update_params.params.security_address
        && !cron_update_param_permission.security_address
    {
        return Err(ContractError::Unauthorized {});
    }

    Ok(())
}

/// Queries the parameters of the cron module.
pub fn get_cron_params(deps: Deps, req: ParamsRequestCron) -> StdResult<ParamsResponseCron> {
    make_stargate_query(
        deps,
        PARAMS_QUERY_PATH_CRON,
        QueryParamsRequestCron::from(req),
    )
}

/// Checks that the strategy owner is authorised to change the parameters of the
/// tokenfactory module. We query the current values for each parameter & compare them to
/// the values in the proposal; all modifications must be allowed by the strategy.
fn check_tokenfactory_update_msg_params(
    deps: Deps,
    strategy: Strategy,
    proposal: ProposalExecuteMessage,
) -> Result<(), ContractError> {
    let msg_update_params: MsgUpdateParamsTokenfactory =
        serde_json_wasm::from_str(proposal.message.as_str())?;

    let tokenfactory_update_param_permission = strategy
        .get_tokenfactory_update_param_permission()
        .ok_or(ContractError::Unauthorized {})?;

    let tokenfactory_params = get_tokenfactory_params(deps, ParamsRequestTokenfactory {})?;
    if tokenfactory_params.params.denom_creation_fee != msg_update_params.params.denom_creation_fee
        && !tokenfactory_update_param_permission.denom_creation_fee
    {
        return Err(ContractError::Unauthorized {});
    }

    if tokenfactory_params.params.denom_creation_gas_consume
        != msg_update_params.params.denom_creation_gas_consume
        && !tokenfactory_update_param_permission.denom_creation_gas_consume
    {
        return Err(ContractError::Unauthorized {});
    }

    if tokenfactory_params.params.fee_collector_address
        != msg_update_params.params.fee_collector_address
        && !tokenfactory_update_param_permission.fee_collector_address
    {
        return Err(ContractError::Unauthorized {});
    }

    if tokenfactory_params.params.whitelisted_hooks != msg_update_params.params.whitelisted_hooks
        && !tokenfactory_update_param_permission.whitelisted_hooks
    {
        return Err(ContractError::Unauthorized {});
    }

    Ok(())
}

/// Queries the parameters of the tokenfactory module.
pub fn get_tokenfactory_params(
    deps: Deps,
    req: ParamsRequestTokenfactory,
) -> StdResult<ParamsResponseTokenfactory> {
    make_stargate_query(
        deps,
        PARAMS_QUERY_PATH_TOKENFACTORY,
        QueryParamsRequestTokenfactory::from(req),
    )
}

/// Checks that the strategy owner is authorised to change the parameters of the
/// dex module. We query the current values for each parameter & compare them to
/// the values in the proposal; all modifications must be allowed by the strategy.
fn check_dex_update_msg_params(
    deps: Deps,
    strategy: Strategy,
    proposal: ProposalExecuteMessage,
) -> Result<(), ContractError> {
    let msg_update_params: MsgUpdateParamsDex =
        serde_json_wasm::from_str(proposal.message.as_str())?;

    let dex_update_param_permission = strategy
        .get_dex_update_param_permission()
        .ok_or(ContractError::Unauthorized {})?;

    let dex_params = get_dex_params(deps, ParamsRequestDex {})?;

    if dex_params.params.fee_tiers != msg_update_params.params.fee_tiers
        && !dex_update_param_permission.fee_tiers
    {
        return Err(ContractError::Unauthorized {});
    }
    if dex_params.params.paused != msg_update_params.params.paused
        && !dex_update_param_permission.paused
    {
        return Err(ContractError::Unauthorized {});
    }
    if dex_params.params.max_jits_per_block != msg_update_params.params.max_jits_per_block
        && !dex_update_param_permission.max_jits_per_block
    {
        return Err(ContractError::Unauthorized {});
    }
    if dex_params.params.good_til_purge_allowance
        != msg_update_params.params.good_til_purge_allowance
        && !dex_update_param_permission.good_til_purge_allowance
    {
        return Err(ContractError::Unauthorized {});
    }

    Ok(())
}

/// Queries the parameters of the dex module.
pub fn get_dex_params(deps: Deps, req: ParamsRequestDex) -> StdResult<ParamsResponseDex> {
    make_stargate_query(
        deps,
        PARAMS_QUERY_PATH_DEX,
        QueryParamsRequestDex::from(req),
    )
}

#[cfg_attr(not(feature = "library"), entry_point)]
pub fn query(deps: Deps, _env: Env, msg: QueryMsg) -> StdResult<Binary> {
    match msg {
        QueryMsg::Strategies {} => to_json_binary(&query_strategies(deps)?),
    }
}

/// No pagination is added because it's unlikely that there is going
/// to be more than 10 strategies.
pub fn query_strategies(deps: Deps) -> StdResult<Vec<(Addr, StrategyMsg)>> {
    let all_strategies: Vec<(Addr, StrategyMsg)> = STRATEGIES
        .range(deps.storage, None, None, cosmwasm_std::Order::Ascending)
        .map(|v| match v {
            Ok((addr, Strategy::AllowAll)) => Ok((addr, StrategyMsg::AllowAll)),
            Ok((addr, Strategy::AllowOnly(permissions))) => Ok((
                addr,
                StrategyMsg::AllowOnly(permissions.values().cloned().collect::<Vec<Permission>>()),
            )),
            Err(e) => Err(e),
        })
        .collect::<Result<Vec<(Addr, StrategyMsg)>, _>>()?;
    Ok(all_strategies)
}

#[cfg_attr(not(feature = "library"), entry_point)]
pub fn migrate(deps: DepsMut, _env: Env, _msg: MigrateMsg) -> Result<Response, ContractError> {
    // Set contract to version to latest
    set_contract_version(deps.storage, CONTRACT_NAME, CONTRACT_VERSION)?;
    Ok(Response::default())
}<|MERGE_RESOLUTION|>--- conflicted
+++ resolved
@@ -1,15 +1,9 @@
-<<<<<<< HEAD
 use crate::adminmodule_module_types::{
     MSG_TYPE_CANCEL_SOFTWARE_UPGRADE, MSG_TYPE_SOFTWARE_UPGRADE,
 };
-use crate::cron_module_types::{
-    MsgUpdateParamsCron, ParamsRequestCron, ParamsResponseCron, MSG_TYPE_UPDATE_PARAMS_CRON,
-    PARAMS_QUERY_PATH_CRON,
-=======
 use crate::cron_module_types::{
     MsgUpdateParamsCron, ParamsRequestCron, ParamsResponseCron, MSG_TYPE_ADD_SCHEDULE,
     MSG_TYPE_REMOVE_SCHEDULE, MSG_TYPE_UPDATE_PARAMS_CRON, PARAMS_QUERY_PATH_CRON,
->>>>>>> ccc6b9a8
 };
 use crate::dex_module_types::{
     MsgUpdateParamsDex, ParamsRequestDex, ParamsResponseDex, MSG_TYPE_UPDATE_PARAMS_DEX,
@@ -245,7 +239,6 @@
     let typed_proposal: ProposalExecuteMessageJSON =
         serde_json_wasm::from_str(proposal.message.as_str())?;
 
-<<<<<<< HEAD
     match typed_proposal.type_field.as_str() {
         MSG_TYPE_UPDATE_PARAMS_CRON => {
             check_cron_update_msg_params(deps, strategy, proposal)?;
@@ -259,6 +252,14 @@
             check_dex_update_msg_params(deps, strategy, proposal)?;
             Ok(())
         }
+        MSG_TYPE_ADD_SCHEDULE => match strategy.has_cron_add_schedule_permission() {
+            true => Ok(()),
+            false => Err(ContractError::Unauthorized {}),
+        },
+        MSG_TYPE_REMOVE_SCHEDULE => match strategy.has_cron_remove_schedule_permission() {
+            true => Ok(()),
+            false => Err(ContractError::Unauthorized {}),
+        },
         MSG_TYPE_SOFTWARE_UPGRADE => match strategy.has_software_upgrade_permission() {
             true => Ok(()),
             false => Err(ContractError::Unauthorized {}),
@@ -270,31 +271,6 @@
             }
         }
         _ => Err(ContractError::Unauthorized {}),
-=======
-    if typed_proposal.type_field.as_str() == MSG_TYPE_UPDATE_PARAMS_CRON {
-        check_cron_update_msg_params(deps, strategy, proposal)?;
-        Ok(())
-    } else if typed_proposal.type_field.as_str() == MSG_TYPE_UPDATE_PARAMS_TOKENFACTORY {
-        check_tokenfactory_update_msg_params(deps, strategy, proposal)?;
-        Ok(())
-    } else if typed_proposal.type_field.as_str() == MSG_TYPE_UPDATE_PARAMS_DEX {
-        check_dex_update_msg_params(deps, strategy, proposal)?;
-        Ok(())
-    } else if typed_proposal.type_field.as_str() == MSG_TYPE_ADD_SCHEDULE {
-        if strategy.has_cron_add_schedule_permission() {
-            Ok(())
-        } else {
-            Err(ContractError::Unauthorized {})
-        }
-    } else if typed_proposal.type_field.as_str() == MSG_TYPE_REMOVE_SCHEDULE {
-        if strategy.has_cron_remove_schedule_permission() {
-            Ok(())
-        } else {
-            Err(ContractError::Unauthorized {})
-        }
-    } else {
-        Err(ContractError::Unauthorized {})
->>>>>>> ccc6b9a8
     }
 }
 
