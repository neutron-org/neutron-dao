use cosmwasm_std::testing::{MockApi, MockQuerier, MockStorage};
use cosmwasm_std::{
    from_json, Binary, ContractResult, Empty, GrpcQuery, OwnedDeps, Querier, QuerierResult,
    QueryRequest, SystemError, SystemResult,
};
use neutron_std::shim::Duration;
use neutron_std::types::cosmos::base::v1beta1::Coin;
use neutron_std::types::cosmos::base::v1beta1::DecCoin;
use neutron_std::types::gaia::globalfee;
use neutron_std::types::interchain_security::ccv::{self, consumer};
use neutron_std::types::neutron::{cron, dex, dynamicfees};
use neutron_std::types::osmosis::tokenfactory;
use std::marker::PhantomData;

pub fn mock_dependencies() -> OwnedDeps<MockStorage, MockApi, WasmMockQuerier> {
    let custom_storage = MockStorage::default();
    let custom_querier = WasmMockQuerier::new(MockQuerier::new(&[]));

    OwnedDeps {
        storage: custom_storage,
        api: MockApi::default(),
        querier: custom_querier,
        custom_query_type: PhantomData,
    }
}

pub struct WasmMockQuerier {
    base: MockQuerier,
}

impl Querier for WasmMockQuerier {
    fn raw_query(&self, bin_request: &[u8]) -> QuerierResult {
        let request: QueryRequest<Empty> = match from_json(bin_request) {
            Ok(v) => v,
            Err(e) => {
                return QuerierResult::Err(SystemError::InvalidRequest {
                    error: format!("Parsing query request: {}", e),
                    request: bin_request.into(),
                });
            }
        };
        self.handle_query(&request)
    }
}

impl WasmMockQuerier {
    pub fn handle_query(&self, request: &QueryRequest<Empty>) -> QuerierResult {
        match &request {
            #[allow(deprecated)]
            QueryRequest::Grpc(GrpcQuery { data: _, path }) => match path.as_str() {
                cron::QueryParamsRequest::PATH => {
                    let resp = cron::QueryParamsResponse {
                        params: Some(cron::Params {
                            security_address: "neutron_dao_address".to_string(),
                            limit: 10,
                        }),
                    }
                    .to_proto_bytes();
                    SystemResult::Ok(ContractResult::Ok(Binary::new(resp.to_vec())))
                }
                tokenfactory::v1beta1::QueryParamsRequest::PATH => {
                    let resp = &tokenfactory::v1beta1::QueryParamsResponse {
                        params: Some(tokenfactory::Params {
                            denom_creation_fee: vec![Coin {
                                denom: "untrn".to_string(),
                                amount: "1".to_string(),
                            }],
                            denom_creation_gas_consume: None,
                            fee_collector_address: "test_addr".to_string(),
                            whitelisted_hooks: vec![],
                        }),
                    }
                    .to_proto_bytes();
                    SystemResult::Ok(ContractResult::Ok(Binary::new(resp.to_vec())))
                }
                dex::QueryParamsRequest::PATH => {
                    let resp = &dex::QueryParamsResponse {
                        params: Some(dex::Params {
                            fee_tiers: [1, 2, 99].to_vec(),
                            paused: false,
                            max_jits_per_block: 20,
                            good_til_purge_allowance: 25000,
<<<<<<< HEAD
                            whitelisted_lps: vec![],
                        },
                    });
                    SystemResult::Ok(ContractResult::from(resp))
=======
                        }),
                    }
                    .to_proto_bytes();
                    SystemResult::Ok(ContractResult::Ok(Binary::new(resp.to_vec())))
                }
                dynamicfees::v1::QueryParamsRequest::PATH => {
                    let resp = &dynamicfees::v1::QueryParamsResponse {
                        params: Some(dynamicfees::v1::Params {
                            ntrn_prices: vec![DecCoin {
                                denom: "uatom".to_string(),
                                amount: "0.5".to_string(),
                            }],
                        }),
                    }
                    .to_proto_bytes();
                    SystemResult::Ok(ContractResult::Ok(Binary::new(resp.to_vec())))
                }
                globalfee::v1beta1::QueryParamsRequest::PATH => {
                    let resp = &globalfee::v1beta1::QueryParamsResponse {
                        params: Some(default_globalfee_params()),
                    }
                    .to_proto_bytes();
                    SystemResult::Ok(ContractResult::Ok(Binary::new(resp.to_vec())))
                }
                consumer::v1::QueryParamsRequest::PATH => {
                    let resp = &consumer::v1::QueryParamsResponse {
                        params: Some(default_consumer_params()),
                    }
                    .to_proto_bytes();
                    SystemResult::Ok(ContractResult::Ok(Binary::new(resp.to_vec())))
>>>>>>> 21f351f9
                }
                _ => todo!(),
            },
            _ => self.base.handle_query(request),
        }
    }
}

impl WasmMockQuerier {
    fn new(base: MockQuerier) -> WasmMockQuerier {
        WasmMockQuerier { base }
    }
}

pub fn default_consumer_params() -> ccv::v1::ConsumerParams {
    ccv::v1::ConsumerParams {
        enabled: true,
        blocks_per_distribution_transmission: 10,
        distribution_transmission_channel: "channel-1".to_string(),
        provider_fee_pool_addr_str: "provider_fee_pool_addr_str".to_string(),
        ccv_timeout_period: Some(Duration {
            seconds: 1,
            nanos: 0,
        }),
        transfer_timeout_period: Some(Duration {
            seconds: 1,
            nanos: 0,
        }),
        consumer_redistribution_fraction: "0.75".to_string(),
        historical_entries: 100,
        unbonding_period: Some(Duration {
            seconds: 1,
            nanos: 0,
        }),
        soft_opt_out_threshold: "10".to_string(),
        reward_denoms: vec!["untrn".to_string()],
        provider_reward_denoms: vec!["untrn".to_string()],
        retry_delay_period: Some(Duration {
            seconds: 1,
            nanos: 0,
        }),
    }
}

pub fn consumer_params_to_update() -> ccv::v1::ConsumerParams {
    ccv::v1::ConsumerParams {
        enabled: true,
        blocks_per_distribution_transmission: 11,
        distribution_transmission_channel: "channel-2".to_string(),
        provider_fee_pool_addr_str: "new_provider_fee_pool_addr_str".to_string(),
        ccv_timeout_period: Some(Duration {
            seconds: 10,
            nanos: 0,
        }),
        transfer_timeout_period: Some(Duration {
            seconds: 10,
            nanos: 0,
        }),
        consumer_redistribution_fraction: "1.75".to_string(),
        historical_entries: 1000,
        unbonding_period: Some(Duration {
            seconds: 10,
            nanos: 0,
        }),
        soft_opt_out_threshold: "100".to_string(),
        reward_denoms: vec!["utia".to_string()],
        provider_reward_denoms: vec!["utia".to_string()],
        retry_delay_period: Some(Duration {
            seconds: 10,
            nanos: 0,
        }),
    }
}

pub fn default_globalfee_params() -> globalfee::v1beta1::Params {
    globalfee::v1beta1::Params {
        minimum_gas_prices: vec![
            DecCoin {
                denom: "untrn".to_string(),
                amount: "0.025".to_string(),
            },
            DecCoin {
                denom: "uatom".to_string(),
                amount: "0.0025".to_string(),
            },
        ],
        bypass_min_fee_msg_types: vec!["allowedMsgType".to_string()],
        max_total_bypass_min_fee_msg_gas_usage: 10000,
    }
}<|MERGE_RESOLUTION|>--- conflicted
+++ resolved
@@ -80,12 +80,7 @@
                             paused: false,
                             max_jits_per_block: 20,
                             good_til_purge_allowance: 25000,
-<<<<<<< HEAD
                             whitelisted_lps: vec![],
-                        },
-                    });
-                    SystemResult::Ok(ContractResult::from(resp))
-=======
                         }),
                     }
                     .to_proto_bytes();
@@ -116,7 +111,6 @@
                     }
                     .to_proto_bytes();
                     SystemResult::Ok(ContractResult::Ok(Binary::new(resp.to_vec())))
->>>>>>> 21f351f9
                 }
                 _ => todo!(),
             },
