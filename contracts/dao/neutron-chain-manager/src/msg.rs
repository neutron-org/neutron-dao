--- conflicted
+++ resolved
@@ -122,36 +122,10 @@
                 limit: true,
             }),
             Strategy::AllowOnly(permissions) => {
-<<<<<<< HEAD
-                match permissions.get(&PermissionType::UpdateParamsPermission) {
-                    Some(Permission::UpdateParamsPermission(
-                        UpdateParamsPermission::CronUpdateParamsPermission(cron_update_params),
-                    )) => Some(cron_update_params.clone()),
-                    _ => None,
-                }
-            }
-        }
-    }
-
-    pub fn get_dex_update_param_permission(&self) -> Option<DexUpdateParamsPermission> {
-        match self {
-            Strategy::AllowAll => Some(DexUpdateParamsPermission {
-                fee_tiers: true,
-                paused: true,
-                max_jits_per_block: true,
-                good_til_purge_allowance: true,
-            }),
-            Strategy::AllowOnly(permissions) => {
-                match permissions.get(&PermissionType::UpdateParamsPermission) {
-                    Some(Permission::UpdateParamsPermission(
-                        UpdateParamsPermission::DexUpdateParamsPermission(dex_update_params),
-                    )) => Some(dex_update_params.clone()),
-=======
                 match permissions.get(&PermissionType::UpdateCronParamsPermission) {
                     Some(Permission::UpdateCronParamsPermission(cron_update_params)) => {
                         Some(cron_update_params.clone())
                     }
->>>>>>> 3067993c
                     _ => None,
                 }
             }
@@ -233,16 +207,6 @@
 
 #[cw_serde]
 #[derive(Eq)]
-<<<<<<< HEAD
-pub enum UpdateParamsPermission {
-    CronUpdateParamsPermission(CronUpdateParamsPermission),
-    DexUpdateParamsPermission(DexUpdateParamsPermission),
-}
-
-#[cw_serde]
-#[derive(Eq)]
-=======
->>>>>>> 3067993c
 #[serde(rename_all = "snake_case")]
 pub struct CronUpdateParamsPermission {
     pub security_address: bool,
@@ -260,7 +224,17 @@
 #[cw_serde]
 #[derive(Eq)]
 #[serde(rename_all = "snake_case")]
-<<<<<<< HEAD
+pub struct TokenfactoryUpdateParamsPermission {
+    pub denom_creation_fee: bool,
+    pub denom_creation_gas_consume: bool,
+    pub fee_collector_address: bool,
+    pub whitelisted_hooks: bool,
+}
+
+
+#[cw_serde]
+#[derive(Eq)]
+#[serde(rename_all = "snake_case")]
 pub struct DexUpdateParamsPermission {
     pub fee_tiers: bool,
     pub paused: bool,
@@ -268,23 +242,6 @@
     pub good_til_purge_allowance: bool,
 }
 
-#[cw_serde]
-#[derive(Eq)]
-#[serde(rename_all = "snake_case")]
-pub struct DexPermission {
-    pub fee_tiers: bool,
-    pub paused: bool,
-    pub max_jits_per_block: bool,
-    pub good_til_purge_allowance: bool,
-=======
-pub struct TokenfactoryUpdateParamsPermission {
-    pub denom_creation_fee: bool,
-    pub denom_creation_gas_consume: bool,
-    pub fee_collector_address: bool,
-    pub whitelisted_hooks: bool,
->>>>>>> 3067993c
-}
-
 #[derive(Serialize, Deserialize, Clone, Debug, PartialEq, Eq, JsonSchema)]
 #[serde(rename_all = "snake_case")]
 pub struct ProposalExecuteMessageJSON {
