--- conflicted
+++ resolved
@@ -1,27 +1,18 @@
-<<<<<<< HEAD
-use crate::error::ContractError;
-use crate::msg::{ExecuteMsg, InstantiateMsg, MigrateMsg, ProxyInfoExecute, QueryMsg, SudoMsg};
-use crate::state::{
-    Config, Delegation, Validator, BLACKLISTED_ADDRESSES, BONDED_VALIDATORS, CONFIG, DELEGATIONS,
-    VALIDATORS,
-};
-use std::collections::HashSet;
-=======
-use crate::state::{CONFIG, DELEGATIONS, VALIDATORS};
+use crate::state::{BONDED_VALIDATORS, CONFIG, DELEGATIONS, VALIDATORS};
 use neutron_staking_info_proxy_common::msg::ExecuteMsg as StakingInfoProxyExecuteMsg;
 use neutron_staking_tracker_common::error::ContractError;
 use neutron_staking_tracker_common::msg::{
     ExecuteMsg, InstantiateMsg, MigrateMsg, QueryMsg, SudoMsg,
 };
 use neutron_staking_tracker_common::types::{Config, Delegation, Validator};
->>>>>>> e9fd5141
+use std::collections::HashSet;
 use std::ops::Mul;
 
 #[cfg(not(feature = "library"))]
 use cosmwasm_std::entry_point;
 use cosmwasm_std::{
-    to_json_binary, Addr, Binary, Decimal256, Deps, DepsMut, Env, MessageInfo, Order, Reply,
-    Response, StdResult, SubMsg, Uint128, Uint256, WasmMsg,
+    to_json_binary, Addr, Binary, Decimal256, Deps, DepsMut, Env, MessageInfo, Reply, Response,
+    StdResult, SubMsg, Uint128, Uint256, WasmMsg,
 };
 use cw2::set_contract_version;
 use neutron_std::types::cosmos::staking::v1beta1::{QueryValidatorResponse, StakingQuerier};
@@ -97,23 +88,6 @@
             staking_proxy_info_contract_address,
         ),
     }
-}
-
-pub fn execute_bond(
-    _deps: DepsMut,
-    _env: Env,
-    _info: MessageInfo,
-) -> Result<Response, ContractError> {
-    Err(ContractError::BondingDisabled {})
-}
-
-pub fn execute_unbond(
-    _: DepsMut,
-    _: Env,
-    _: MessageInfo,
-    _: Uint128,
-) -> Result<Response, ContractError> {
-    Err(ContractError::DirectUnbondingDisabled {})
 }
 
 pub fn execute_update_config(
@@ -490,9 +464,8 @@
 /// Uses `Uint256` for intermediate calculations to avoid precision loss and overflow,
 /// then converts the final result back to `Uint128`.
 ///
-<<<<<<< HEAD
-pub fn calculate_voting_power(deps: Deps, address: Addr, height: u64) -> StdResult<Uint128> {
-    let mut power = Uint256::zero(); // Use Uint256 to avoid overflow
+pub fn calculate_stake_at_height(deps: Deps, address: Addr, height: u64) -> StdResult<Uint128> {
+    let mut stake = Uint256::zero(); // Use Uint256 to avoid overflow
     let bonded_vals = BONDED_VALIDATORS
         .may_load_at_height(deps.storage, height)?
         .unwrap_or_default();
@@ -512,36 +485,11 @@
                 let total_tokens_256 = Uint256::from(validator.total_tokens);
                 let total_shares_256 = Uint256::from(validator.total_shares);
 
-                let delegation_power_256 = shares_256
+                let delegation_stake_256 = shares_256
                     .checked_mul(total_tokens_256)?
                     .checked_div(total_shares_256)?;
 
-                power = power.checked_add(delegation_power_256)?;
-=======
-pub fn calculate_stake_at_height(deps: Deps, address: Addr, height: u64) -> StdResult<Uint128> {
-    let mut stake = Uint256::zero(); // Use Uint256 to avoid overflow
-
-    for val_oper_address in VALIDATORS.keys(deps.storage, None, None, Order::Ascending) {
-        if let Some(validator) =
-            VALIDATORS.may_load_at_height(deps.storage, &val_oper_address?, height)?
-        {
-            if validator.bonded {
-                if let Some(delegation) = DELEGATIONS.may_load_at_height(
-                    deps.storage,
-                    (&address, &validator.oper_address),
-                    height,
-                )? {
-                    let shares_256 = Uint256::from(delegation.shares);
-                    let total_tokens_256 = Uint256::from(validator.total_tokens);
-                    let total_shares_256 = Uint256::from(validator.total_shares);
-
-                    let delegation_stake_256 = shares_256
-                        .checked_mul(total_tokens_256)?
-                        .checked_div(total_shares_256)?;
-
-                    stake = stake.checked_add(delegation_stake_256)?;
-                }
->>>>>>> e9fd5141
+                stake = stake.checked_add(delegation_stake_256)?;
             }
         }
     }
@@ -572,7 +520,6 @@
 ) -> StdResult<Uint128> {
     let height = height.unwrap_or(env.block.height);
 
-<<<<<<< HEAD
     let bonded_vals = BONDED_VALIDATORS
         .may_load_at_height(deps.storage, height)?
         .unwrap_or_default()
@@ -584,7 +531,7 @@
     }
 
     // calc total vp as usual
-    let total_power: Uint128 = bonded_vals
+    let total_stake: Uint128 = bonded_vals
         .into_iter()
         .map(|valoper_addr| {
             VALIDATORS.may_load_at_height(deps.storage, &Addr::unchecked(valoper_addr), height)
@@ -594,31 +541,7 @@
         .map(|m| m.map(|v| v.total_tokens).unwrap_or_default())
         .sum();
 
-    // sum voting power of blacklisted addresses
-    let mut blacklisted_power = Uint128::zero();
-    for blacklisted_addr in BLACKLISTED_ADDRESSES.keys(deps.storage, None, None, Order::Ascending) {
-        let addr = blacklisted_addr?;
-        blacklisted_power =
-            blacklisted_power.checked_add(calculate_voting_power(deps, addr, height)?)?;
-    }
-
-    // subtr blacklisted voting power
-    let net_power = total_power.checked_sub(blacklisted_power)?;
-
-    Ok(net_power)
-=======
-    // calc total vp as usual
-    let mut total_stake = Uint128::zero();
-    for k in VALIDATORS.keys(deps.storage, None, None, Order::Ascending) {
-        if let Some(val) = VALIDATORS.may_load_at_height(deps.storage, &k?, height)? {
-            if val.bonded {
-                total_stake = total_stake.checked_add(val.total_tokens)?;
-            }
-        }
-    }
-
     Ok(total_stake)
->>>>>>> e9fd5141
 }
 
 #[cfg_attr(not(feature = "library"), entry_point)]
