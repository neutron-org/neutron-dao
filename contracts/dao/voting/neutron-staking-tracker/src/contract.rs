use crate::state::{BONDED_VALIDATORS_SET, CONFIG, DELEGATIONS, VALIDATORS};
use neutron_staking_info_proxy_common::msg::ExecuteMsg as StakingInfoProxyExecuteMsg;
use neutron_staking_tracker_common::error::ContractError;
use neutron_staking_tracker_common::msg::{
    ExecuteMsg, InstantiateMsg, MigrateMsg, QueryMsg, SudoMsg,
};
use neutron_staking_tracker_common::types::{Config, Delegation, Validator};
use std::collections::HashSet;

#[cfg(not(feature = "library"))]
use cosmwasm_std::entry_point;
use cosmwasm_std::{
<<<<<<< HEAD
    to_json_binary, Addr, Binary, Decimal256, Deps, DepsMut, Env, MessageInfo, Order, Reply,
    Response, StdResult, SubMsg, Uint128, Uint256, WasmMsg,
=======
    to_json_binary, Addr, Binary, Decimal256, Deps, DepsMut, Env, MessageInfo, Reply, Response,
    StdResult, SubMsg, Uint128, Uint256, WasmMsg,
>>>>>>> e836d184
};
use cw2::set_contract_version;
use neutron_std::types::cosmos::staking::v1beta1::{QueryValidatorResponse, StakingQuerier};
use std::str::FromStr;

pub(crate) const CONTRACT_NAME: &str = "crates.io:neutron-staking-tracker";
pub(crate) const CONTRACT_VERSION: &str = env!("CARGO_PKG_VERSION");

const REPLY_ON_AFTER_DELEGATION_MODIFIED_ERROR_STAKING_PROXY_ID: u64 = 1;
const REPLY_ON_BEFORE_VALIDATOR_SLASHED_ERROR_STAKING_PROXY_ID: u64 = 2;
const REPLY_ON_AFTER_VALIDATOR_BEGIN_UNBONDING_ERROR_STAKING_PROXY_ID: u64 = 3;
const REPLY_ON_AFTER_VALIDATOR_BONDED_ERROR_STAKING_PROXY_ID: u64 = 4;
const REPLY_ON_BEFORE_DELEGATION_REMOVED_ERROR_STAKING_PROXY_ID: u64 = 5;

// Default limit for pagination if unspecified in the queries
const DEFAULT_LIMIT: u32 = 100;

#[cfg_attr(not(feature = "library"), entry_point)]
pub fn instantiate(
    deps: DepsMut,
    env: Env,
    _info: MessageInfo,
    msg: InstantiateMsg,
) -> Result<Response, ContractError> {
    set_contract_version(deps.storage, CONTRACT_NAME, CONTRACT_VERSION)?;

    let owner = deps.api.addr_validate(&msg.owner)?;
    let staking_proxy_info_contract_address = msg
        .staking_proxy_info_contract_address
        .map(|s| deps.api.addr_validate(&s))
        .transpose()?;

    let config = Config {
        name: msg.name,
        description: msg.description,
        owner,
        staking_proxy_info_contract_address,
    };
    config.validate()?;
    CONFIG.save(deps.storage, &config)?;

    BONDED_VALIDATORS_SET.save(deps.storage, &Vec::new(), env.block.height)?;

    Ok(Response::new()
        .add_attribute("action", "instantiate")
        .add_attribute("name", config.name)
        .add_attribute("description", config.description)
        .add_attribute("owner", config.owner)
        .add_attribute(
            "staking_proxy_info_contract_address",
            config
                .staking_proxy_info_contract_address
                .map(|a| a.to_string())
                .unwrap_or_default(),
        ))
}

#[cfg_attr(not(feature = "library"), entry_point)]
pub fn execute(
    deps: DepsMut,
    _env: Env,
    info: MessageInfo,
    msg: ExecuteMsg,
) -> Result<Response, ContractError> {
    match msg {
        ExecuteMsg::UpdateConfig {
            owner,
            name,
            description,
            staking_proxy_info_contract_address,
        } => execute_update_config(
            deps,
            info,
            owner,
            name,
            description,
            staking_proxy_info_contract_address,
        ),
    }
}

pub fn execute_update_config(
    deps: DepsMut,
    info: MessageInfo,
    owner: Option<String>,
    name: Option<String>,
    description: Option<String>,
    staking_proxy_info_contract_address: Option<String>,
) -> Result<Response, ContractError> {
    let mut config: Config = CONFIG.load(deps.storage)?;
    if info.sender != config.owner {
        return Err(ContractError::Unauthorized {});
    }

    if let Some(owner) = owner {
        config.owner = deps.api.addr_validate(&owner)?;
    }
    if let Some(name) = name {
        config.name = name;
    }
    if let Some(description) = description {
        config.description = description;
    }
    if let Some(staking_proxy_info_contract_address) = staking_proxy_info_contract_address {
        config.staking_proxy_info_contract_address = Some(
            deps.api
                .addr_validate(&staking_proxy_info_contract_address)?,
        );
    }
    config.validate()?;
    CONFIG.save(deps.storage, &config)?;

    Ok(Response::new()
        .add_attribute("action", "update_config")
        .add_attribute("description", config.description)
        .add_attribute("owner", config.owner)
        .add_attribute(
            "staking_proxy_info_contract_address",
            config
                .staking_proxy_info_contract_address
                .map(|a| a.to_string())
                .unwrap_or_default(),
        ))
}

#[cfg_attr(not(feature = "library"), entry_point)]
pub fn sudo(deps: DepsMut, env: Env, msg: SudoMsg) -> Result<Response, ContractError> {
    match msg {
        SudoMsg::AfterValidatorCreated { val_addr } => after_validator_created(deps, env, val_addr),
        SudoMsg::AfterValidatorRemoved {
            cons_addr,
            val_addr,
        } => after_validator_removed(deps, env, cons_addr, val_addr),
        SudoMsg::AfterValidatorBonded {
            cons_addr,
            val_addr,
        } => after_validator_bonded(deps, env, cons_addr, val_addr),
        SudoMsg::AfterValidatorBeginUnbonding {
            cons_addr,
            val_addr,
        } => after_validator_begin_unbonding(deps, env, cons_addr, val_addr),
        SudoMsg::AfterDelegationModified { del_addr, val_addr } => {
            after_delegation_modified(deps, env, del_addr, val_addr)
        }
        SudoMsg::BeforeDelegationRemoved { del_addr, val_addr } => {
            before_delegation_removed(deps, env, del_addr, val_addr)
        }
        SudoMsg::BeforeValidatorSlashed {
            val_addr,
            fraction,
            tokens_to_burn,
        } => before_validator_slashed(deps, env, val_addr, fraction, tokens_to_burn),
    }
}

pub(crate) fn after_validator_created(
    deps: DepsMut,
    env: Env,
    valoper_address: String,
) -> Result<Response, ContractError> {
    // Retrieve the consensus address using a helper function
    let valoper_addr = Addr::unchecked(&valoper_address);

    let querier = StakingQuerier::new(&deps.querier);
    let validator_data = querier
        .validator(valoper_address.clone())?
        .validator
        .ok_or_else(|| ContractError::ValidatorNotFound {
            address: valoper_address.clone(),
        })?;

    let total_tokens = Uint128::from_str(&validator_data.tokens)?;
    let total_shares = Uint128::from_str(&validator_data.delegator_shares)?;

    let new_validator = Validator {
        oper_address: valoper_addr.clone(),
        total_tokens,
        total_shares,
    };

    // Use `valoper_address` as the primary key for storage
    VALIDATORS.save(
        deps.storage,
        &valoper_addr, // Primary key is now `valoper`
        &new_validator,
        env.block.height,
    )?;

    Ok(Response::new()
        .add_attribute("action", "after_validator_created")
        .add_attribute("operator_address", valoper_address)
        .add_attribute("total_tokens", total_tokens.to_string())
        .add_attribute("total_shares", total_shares.to_string()))
}

pub(crate) fn after_validator_removed(
    deps: DepsMut,
    env: Env,
    valoper_address: String,
    _valcons_address: String,
) -> Result<Response, ContractError> {
    let validator_addr = Addr::unchecked(&valoper_address);

    // Remove validator
    VALIDATORS.remove(deps.storage, &validator_addr, env.block.height)?;

    Ok(Response::new()
        .add_attribute("action", "after_validator_removed")
        .add_attribute("valoper_address", valoper_address))
}

pub(crate) fn after_validator_bonded(
    deps: DepsMut,
    env: Env,
    _valcons_address: String,
    valoper_address: String,
) -> Result<Response, ContractError> {
    let valoper_addr = Addr::unchecked(&valoper_address);

    let querier = StakingQuerier::new(&deps.querier);

    // Query the latest validator state from the chain
    let validator_data: QueryValidatorResponse = querier.validator(valoper_address.clone())?;

    let validator_info = validator_data
        .validator
        .ok_or(ContractError::ValidatorNotFound {
            address: valoper_address.clone(),
        })?;

    let total_tokens = Uint128::from_str(&validator_info.tokens)?;
    let total_shares = Uint128::from_str(&validator_info.delegator_shares)?;

    // Load validator or initialize if missing
    let mut validator = VALIDATORS
        .may_load(deps.storage, &valoper_addr)?
        .unwrap_or(Validator {
            oper_address: valoper_addr.clone(),
            total_tokens: Uint128::zero(),
            total_shares: Uint128::zero(),
        });

    // Update validator state
    validator.total_tokens = total_tokens;
    validator.total_shares = total_shares;
    // Save updated validator using valoper as the key
    VALIDATORS.save(deps.storage, &valoper_addr, &validator, env.block.height)?;

    let mut bonded_validators = BONDED_VALIDATORS_SET.load(deps.storage)?;
    if bonded_validators.contains(&valoper_addr.to_string()) {
        return Err(ContractError::ValidatorAlreadyBonded {
            address: valoper_addr.to_string(),
        });
    }

    bonded_validators.push(valoper_addr.to_string());
    BONDED_VALIDATORS_SET.save(deps.storage, &bonded_validators, env.block.height)?;

    // Call proxy info to notify about change of stake
    let resp = with_slashing_event(
        Response::new(),
        deps.as_ref(),
        REPLY_ON_AFTER_VALIDATOR_BONDED_ERROR_STAKING_PROXY_ID,
    )?;

    Ok(resp
        .add_attribute("action", "after_validator_bonded")
        .add_attribute("valoper_address", valoper_address)
        .add_attribute("total_tokens", validator.total_tokens.to_string())
        .add_attribute("total_shares", validator.total_shares.to_string()))
}

pub fn before_validator_slashed(
    deps: DepsMut,
    env: Env,
    valoper_address: String,
    _slashing_fraction: Decimal256,
    tokens_to_burn: Uint128,
) -> Result<Response, ContractError> {
    let validator_addr = Addr::unchecked(&valoper_address);

    let mut validator = VALIDATORS.load(deps.storage, &validator_addr)?;

    let mut resp = Response::new();

    // Defensive check to avoid excessive callback calls.
    // Note that before_validator_slashed shouldn't get called from Cosmos-SDK if no tokens were burned.
    if tokens_to_burn > Uint128::zero() {
        // Ensure tokens are reduced but not negative
        validator.total_tokens = validator.total_tokens.checked_sub(tokens_to_burn)?;

        // Save updated validator state
        VALIDATORS.save(deps.storage, &validator_addr, &validator, env.block.height)?;

        resp = with_slashing_event(
            resp,
            deps.as_ref(),
            REPLY_ON_BEFORE_VALIDATOR_SLASHED_ERROR_STAKING_PROXY_ID,
        )?;
    }

    Ok(resp
        .add_attribute("action", "before_validator_slashed")
        .add_attribute("valoper_address", valoper_address)
        .add_attribute("total_tokens", validator.total_tokens.to_string())
        .add_attribute("total_shares", validator.total_shares.to_string())
        .add_attribute("tokens_to_burn", tokens_to_burn.to_string()))
}

pub(crate) fn after_validator_begin_unbonding(
    deps: DepsMut,
    env: Env,
    _valcons_address: String,
    valoper_address: String,
) -> Result<Response, ContractError> {
    let mut resp = Response::new()
        .add_attribute("action", "after_validator_begin_unbonding")
        .add_attribute("valoper_address", valoper_address.clone())
        .add_attribute("unbonding_start_height", env.block.height.to_string());

    let valoper_addr = Addr::unchecked(&valoper_address);

    let mut bonded_vals = BONDED_VALIDATORS_SET.load(deps.storage)?;
    if !bonded_vals.contains(&valoper_addr.to_string()) {
        return Err(ContractError::ValidatorNotBonded {
            address: valoper_address,
        });
    }

    // Mark validator as unbonded
    bonded_vals.retain(|a| a != &valoper_addr.to_string());
    BONDED_VALIDATORS_SET.save(deps.storage, &bonded_vals, env.block.height)?;

    // Call proxy info to notify about change of stake
    resp = with_slashing_event(
        resp,
        deps.as_ref(),
        REPLY_ON_AFTER_VALIDATOR_BEGIN_UNBONDING_ERROR_STAKING_PROXY_ID,
    )?;

    Ok(resp)
}

pub(crate) fn after_delegation_modified(
    deps: DepsMut,
    env: Env,
    delegator_address: String,
    valoper_address: String,
) -> Result<Response, ContractError> {
    let delegator = deps.api.addr_validate(&delegator_address)?;
    let valoper_addr = Addr::unchecked(&valoper_address);

    let querier = StakingQuerier::new(&deps.querier);

    // Query **current delegation state** from the chain (fallback to zero if query fails)
    let current_shares = querier
        .delegation(delegator_address.clone(), valoper_address.clone())
        .ok() // If query fails, treat as no delegation
        .and_then(|delegation_info| {
            delegation_info
                .delegation_response
                .and_then(|resp| resp.delegation)
                .map(|del| {
                    Uint128::from_str(&del.shares).map_err(|e| ContractError::InvalidSharesFormat {
                        shares_str: del.shares.clone(),
                        err: e.to_string(),
                    })
                })
        })
        .transpose()?
        .unwrap_or(Uint128::zero()); // Default to zero if delegation does not exist

    // Load delegation shares or zero shares in case this delegation is new.
    let previous_shares = DELEGATIONS
        .may_load(deps.storage, (&delegator, &valoper_addr))?
        .map(|d| d.shares)
        .unwrap_or(Uint128::zero());

    // Update delegation shares
    DELEGATIONS.save(
        deps.storage,
        (&delegator, &valoper_addr),
        &Delegation {
            delegator_address: delegator.clone(),
            validator_address: valoper_addr.clone(),
            shares: current_shares, // **Ensure correct shares are stored**
        },
        env.block.height,
    )?;

    // Load the validator by `valoper_address`.
    let mut validator = VALIDATORS.load(deps.storage, &valoper_addr)?;

    // https://github.com/neutron-org/cosmos-sdk/blob/83295e7c1380071cb9a0f405442d06acf387228c/x/staking/keeper/delegation.go#L1048
    // https://github.com/neutron-org/cosmos-sdk/blob/83295e7c1380071cb9a0f405442d06acf387228c/x/staking/keeper/validator.go#L148
    // - **Unbonding (Delegation Decrease)**:
    //   - When a delegator **removes** or **reduces** their delegation (`actual_shares < previous_shares`),
    //     we **cannot** rely on the chain's validator query because the state isn't updated yet due to this hook being called before validator state update.
    //   - Instead, we must **manually recalculate** the validator's `total_tokens` and `total_shares`
    //     by removing the undelegated shares.
    //
    // - **Bonding (Delegation Increase)**:
    //   - When a delegator **adds** or **increases** their delegation (`actual_shares >= previous_shares`),
    //     we can simply **query the validator's latest state** from the chain.
    //   - This is because the validator's `total_tokens` and `total_shares` are **already updated**
    //     by the time this function is executed.
    //
    if current_shares < previous_shares {
        let undelegated_shares = previous_shares - current_shares;

        validator.remove_del_shares(undelegated_shares)?;
    } else {
        // Query validator data to get the latest **total tokens & shares**
        let validator_data = querier
            .validator(valoper_address.clone())?
            .validator
            .ok_or_else(|| ContractError::ValidatorNotFound {
                address: valoper_address.clone(),
            })?;

        validator.total_shares = Uint128::from_str(&validator_data.delegator_shares)?;
        validator.total_tokens = Uint128::from_str(&validator_data.tokens)?;
    }

    // Save updated validator state
    VALIDATORS.save(deps.storage, &valoper_addr, &validator, env.block.height)?;

    // Update user stake information for rewards.
    // Note that we want to call this even for delegations in unbonded validators.
    // Not doing so will mess up replay unprocessed slashing events in rewards.
    let resp = with_update_stake_msg(
        Response::new(),
        deps.as_ref(),
        &delegator,
        REPLY_ON_AFTER_DELEGATION_MODIFIED_ERROR_STAKING_PROXY_ID,
    )?;

    Ok(resp
        .add_attribute("action", "after_delegation_modified")
        .add_attribute("delegator", delegator.to_string())
        .add_attribute("valoper_address", valoper_address.to_string())
        .add_attribute("delegation_shares", current_shares.to_string())
        .add_attribute("total_shares", validator.total_shares.to_string())
        .add_attribute("total_tokens", validator.total_tokens.to_string()))
}

pub(crate) fn before_delegation_removed(
    deps: DepsMut,
    env: Env,
    delegator_address: String,
    valoper_address: String,
) -> Result<Response, ContractError> {
    let delegator = deps.api.addr_validate(&delegator_address)?;
    let valoper_addr = Addr::unchecked(valoper_address);

    // Load shares amount we have for the delegation in the contract's state
    let shares = DELEGATIONS
        .load(deps.storage, (&delegator, &valoper_addr))
        .map(|d| d.shares)?;

    // Load the validator by `valoper_address`.
    let mut validator = VALIDATORS.load(deps.storage, &valoper_addr)?;
    // Since it's `before_delegation_removed`, we can safely remove all shares from validator
    validator.remove_del_shares(shares)?;

    // Save the updated validator state
    VALIDATORS.save(deps.storage, &valoper_addr, &validator, env.block.height)?;

    DELEGATIONS.remove(deps.storage, (&delegator, &valoper_addr), env.block.height)?;

    let resp = with_update_stake_msg(
        Response::new(),
        deps.as_ref(),
        &delegator,
        REPLY_ON_BEFORE_DELEGATION_REMOVED_ERROR_STAKING_PROXY_ID,
    )?;

    Ok(resp
        .add_attribute("action", "before_delegation_removed")
        .add_attribute("delegator", delegator.to_string())
        .add_attribute("valoper_address", valoper_addr.to_string()))
}

#[cfg_attr(not(feature = "library"), entry_point)]
pub fn query(deps: Deps, env: Env, msg: QueryMsg) -> StdResult<Binary> {
    match msg {
        QueryMsg::StakeAtHeight { address, height } => {
            to_json_binary(&query_stake_at_height(deps, env, address, height)?)
        }
        QueryMsg::TotalStakeAtHeight { height } => {
            to_json_binary(&query_total_stake_at_height(deps, env, height)?)
        }
        QueryMsg::Config {} => to_json_binary(&CONFIG.load(deps.storage)?),
<<<<<<< HEAD
        QueryMsg::ListBlacklistedAddresses { start_after, limit } => {
            to_json_binary(&query_list_blacklisted_addresses(deps, start_after, limit)?)
        }
        QueryMsg::IsAddressBlacklisted { address } => {
            to_json_binary(&query_is_address_blacklisted(deps, address)?)
        }
        QueryMsg::ListDelegations { start_after, limit } => {
            to_json_binary(&query_list_delegations(deps, start_after, limit)?)
        }
        QueryMsg::ListValidators { start_after, limit } => {
            to_json_binary(&query_list_validators(deps, start_after, limit)?)
        }
    }
}

fn query_list_delegations(
    deps: Deps,
    start_after: Option<(Addr, Addr)>,
    limit: Option<u32>,
) -> StdResult<Vec<Delegation>> {
    let limit = limit.unwrap_or(DEFAULT_LIMIT) as usize;
    let range_min = start_after
        .as_ref()
        .map(|(k1, k2)| Bound::exclusive((k1, k2)));
    let range_max = None;
    let res = DELEGATIONS.range(deps.storage, range_min, range_max, Order::Ascending);
    // TODO: this is gonna be query on BONDED_VALIDATORS item
    // For testing now lets do an ineffective and incorrect solution
    // let bonded_vals = VALIDATORS.range(deps.storage, None, None, Order::Ascending).filter(|(_, v) | v.unwrap().bonded);
    let list: Vec<Delegation> = res
        .map(|r| match r {
            Ok((_, v)) => Ok(v),
            Err(e) => Err(e),
        })
        .collect::<StdResult<_>>()?;

    // TODO: delete this later!
    let vals = query_list_validators(deps, None, Some(100000000))?; // kek
    let res: Vec<Delegation> = list
        .into_iter()
        .filter(|l| vals.iter().find(|v| v.bonded && v.oper_address == l.validator_address).map(|_a| true).unwrap_or(false))
        .take(limit)
        .collect();

    Ok(res)
}

pub fn query_is_address_blacklisted(deps: Deps, address: String) -> StdResult<bool> {
    let addr = Addr::unchecked(address);
    let is_blacklisted = BLACKLISTED_ADDRESSES
        .may_load(deps.storage, addr)?
        .unwrap_or(false);
    Ok(is_blacklisted)
}

pub fn query_voting_power_at_height(
=======
    }
}

/// Calculates the stake of a delegator at a specific block height.
///
/// Uses `Uint256` for intermediate calculations to avoid precision loss and overflow,
/// then converts the final result back to `Uint128`.
///
pub fn calculate_stake_at_height(deps: Deps, address: Addr, height: u64) -> StdResult<Uint128> {
    let mut stake = Uint256::zero(); // Use Uint256 to avoid overflow
    let bonded_vals = BONDED_VALIDATORS_SET
        .may_load_at_height(deps.storage, height)?
        .unwrap_or_default();

    for val_oper_address in bonded_vals {
        if let Some(validator) = VALIDATORS.may_load_at_height(
            deps.storage,
            &Addr::unchecked(val_oper_address),
            height,
        )? {
            if let Some(delegation) = DELEGATIONS.may_load_at_height(
                deps.storage,
                (&address, &validator.oper_address),
                height,
            )? {
                let shares_256 = Uint256::from(delegation.shares);
                let total_tokens_256 = Uint256::from(validator.total_tokens);
                let total_shares_256 = Uint256::from(validator.total_shares);

                let delegation_stake_256 = shares_256
                    .checked_mul(total_tokens_256)?
                    .checked_div(total_shares_256)?;

                stake = stake.checked_add(delegation_stake_256)?;
            }
        }
    }

    // Convert back to Uint128 safely
    let stake_128 = Uint128::try_from(stake)?;

    Ok(stake_128)
}

pub fn query_stake_at_height(
>>>>>>> e836d184
    deps: Deps,
    env: Env,
    address: String,
    height: Option<u64>,
) -> StdResult<Uint128> {
    let height = height.unwrap_or(env.block.height);
    let addr = deps.api.addr_validate(&address)?;
    let stake = calculate_stake_at_height(deps, addr, height)?;

<<<<<<< HEAD
    if let Some(true) = BLACKLISTED_ADDRESSES.may_load(deps.storage, address.clone())? {
        return Ok(Uint128::zero());
    }

    let power = calculate_voting_power_at_height(deps, address, height)?;

    Ok(power)
=======
    Ok(stake)
>>>>>>> e836d184
}

pub fn query_total_stake_at_height(
    deps: Deps,
    env: Env,
    height: Option<u64>,
) -> StdResult<Uint128> {
    let height = height.unwrap_or(env.block.height);

    let bonded_vals = BONDED_VALIDATORS_SET
        .may_load_at_height(deps.storage, height)?
        .unwrap_or_default()
        .into_iter()
        .collect::<HashSet<_>>();

<<<<<<< HEAD
    // sum voting power of blacklisted addresses
    let mut blacklisted_power = Uint128::zero();
    for blacklisted_addr in BLACKLISTED_ADDRESSES.keys(deps.storage, None, None, Order::Ascending) {
        let addr = blacklisted_addr?;
        blacklisted_power =
            blacklisted_power.checked_add(calculate_voting_power_at_height(deps, addr, height)?)?;
    }

    // subtract blacklisted voting power
    let net_power = total_power.checked_sub(blacklisted_power)?;

    Ok(net_power)
}

fn query_list_validators(
    deps: Deps,
    start_after: Option<Addr>,
    limit: Option<u32>,
) -> StdResult<Vec<Validator>> {
    let limit = limit.unwrap_or(DEFAULT_LIMIT) as usize;
    let range_min = start_after.as_ref().map(Bound::exclusive);
    let range_max = None;
    let list = VALIDATORS
        .range(deps.storage, range_min, range_max, Order::Ascending)
        .take(limit)
        .map(|r| match r {
            Ok((_, v)) => Ok(v),
            Err(e) => Err(e),
        })
        .collect::<StdResult<_>>()?;
    Ok(list)
}

pub fn query_list_blacklisted_addresses(
    deps: Deps,
    start_after: Option<Addr>,
    limit: Option<u32>,
) -> StdResult<Vec<Addr>> {
    let start = start_after.map(Bound::exclusive); // Convert to exclusive Bound
    let limit = limit.unwrap_or(DEFAULT_LIMIT) as usize;

    let blacklisted: Vec<Addr> = BLACKLISTED_ADDRESSES
        .keys(deps.storage, start, None, Order::Ascending)
        .take(limit)
        .collect::<StdResult<Vec<_>>>()?;

    Ok(blacklisted)
=======
    if bonded_vals.is_empty() {
        return Ok(Uint128::zero());
    }

    // calc total vp as usual
    let total_stake: Uint128 = bonded_vals
        .into_iter()
        .map(|valoper_addr| {
            VALIDATORS.may_load_at_height(deps.storage, &Addr::unchecked(valoper_addr), height)
        })
        .collect::<StdResult<Vec<Option<Validator>>>>()?
        .into_iter()
        .map(|m| m.map(|v| v.total_tokens).unwrap_or_default())
        .sum();

    Ok(total_stake)
>>>>>>> e836d184
}

#[cfg_attr(not(feature = "library"), entry_point)]
pub fn migrate(deps: DepsMut, _env: Env, _msg: MigrateMsg) -> Result<Response, ContractError> {
    // Set contract to version to latest
    set_contract_version(deps.storage, CONTRACT_NAME, CONTRACT_VERSION)?;
    Ok(Response::default())
}

#[cfg_attr(not(feature = "library"), entry_point)]
pub fn reply(_: DepsMut, _env: Env, msg: Reply) -> Result<Response, ContractError> {
    if let Err(err) = msg.result.into_result() {
        Ok(Response::new()
            .add_attribute("reply_id", msg.id.to_string())
            .add_attribute("error", err))
    } else {
        Ok(Response::new().add_attribute("reply_id", msg.id.to_string()))
    }
}

/// Calculates the voting power of a delegator at a specific block height.
///
/// Uses `Uint256` for intermediate calculations to avoid precision loss and overflow,
/// then converts the final result back to `Uint128`.
///
fn calculate_voting_power_at_height(deps: Deps, address: Addr, height: u64) -> StdResult<Uint128> {
    let mut power = Uint256::zero(); // Use Uint256 to avoid overflow

    for val_oper_address in VALIDATORS.keys(deps.storage, None, None, Order::Ascending) {
        if let Some(validator) =
            VALIDATORS.may_load_at_height(deps.storage, &val_oper_address?, height)?
        {
            if validator.bonded {
                if let Some(delegation) = DELEGATIONS.may_load_at_height(
                    deps.storage,
                    (&address, &validator.oper_address),
                    height,
                )? {
                    let shares_256 = Uint256::from(delegation.shares);
                    let total_tokens_256 = Uint256::from(validator.total_tokens);
                    let total_shares_256 = Uint256::from(validator.total_shares);

                    let delegation_power_256 = shares_256
                        .checked_mul(total_tokens_256)?
                        .checked_div(total_shares_256)?;

                    power = power.checked_add(delegation_power_256)?;
                }
            }
        }
    }

    // Convert back to Uint128 safely
    let power_128 = Uint128::try_from(power)?;

    Ok(power_128)
}

fn with_update_stake_msg(
    resp: Response,
    deps: Deps,
    user: &Addr,
    reason: u64,
) -> Result<Response, ContractError> {
    // Call proxy info to notify about change of stake
    let config = CONFIG.load(deps.storage)?;
    if let Some(staking_proxy_info_contract_address) = config.staking_proxy_info_contract_address {
        let update_stake_msg = WasmMsg::Execute {
            contract_addr: staking_proxy_info_contract_address.to_string(),
            msg: to_json_binary(&StakingInfoProxyExecuteMsg::UpdateStake {
                user: user.to_string(),
            })?,
            funds: vec![],
        };

        // Use submsg because we want to ignore possible errors here.
        // This contract should be errorless no matter what.
        Ok(resp.add_submessage(SubMsg::reply_on_error(update_stake_msg, reason)))
    } else {
        Ok(resp)
    }
}

fn with_slashing_event(resp: Response, deps: Deps, reason: u64) -> Result<Response, ContractError> {
    let config = CONFIG.load(deps.storage)?;
    Ok(
        if let Some(staking_proxy_info_contract_address) =
            config.staking_proxy_info_contract_address
        {
            let slashing_msg = WasmMsg::Execute {
                contract_addr: staking_proxy_info_contract_address.to_string(),
                msg: to_json_binary(&StakingInfoProxyExecuteMsg::Slashing {})?,
                funds: vec![],
            };

            // Use SubMsg because we want to ignore possible errors here.
            // This contract should be errorless no matter what.
            resp.add_submessage(SubMsg::reply_on_error(slashing_msg, reason))
        } else {
            resp
        },
    )
}<|MERGE_RESOLUTION|>--- conflicted
+++ resolved
@@ -9,18 +9,11 @@
 
 #[cfg(not(feature = "library"))]
 use cosmwasm_std::entry_point;
-use cosmwasm_std::{
-<<<<<<< HEAD
-    to_json_binary, Addr, Binary, Decimal256, Deps, DepsMut, Env, MessageInfo, Order, Reply,
-    Response, StdResult, SubMsg, Uint128, Uint256, WasmMsg,
-=======
-    to_json_binary, Addr, Binary, Decimal256, Deps, DepsMut, Env, MessageInfo, Reply, Response,
-    StdResult, SubMsg, Uint128, Uint256, WasmMsg,
->>>>>>> e836d184
-};
+use cosmwasm_std::{to_json_binary, Addr, Binary, Decimal256, Deps, DepsMut, Env, MessageInfo, Order, Reply, Response, StdResult, SubMsg, Uint128, Uint256, WasmMsg};
 use cw2::set_contract_version;
 use neutron_std::types::cosmos::staking::v1beta1::{QueryValidatorResponse, StakingQuerier};
 use std::str::FromStr;
+use cw_storage_plus::Bound;
 
 pub(crate) const CONTRACT_NAME: &str = "crates.io:neutron-staking-tracker";
 pub(crate) const CONTRACT_VERSION: &str = env!("CARGO_PKG_VERSION");
@@ -31,6 +24,7 @@
 const REPLY_ON_AFTER_VALIDATOR_BONDED_ERROR_STAKING_PROXY_ID: u64 = 4;
 const REPLY_ON_BEFORE_DELEGATION_REMOVED_ERROR_STAKING_PROXY_ID: u64 = 5;
 
+// TODO: remove it and just unwrap all in query
 // Default limit for pagination if unspecified in the queries
 const DEFAULT_LIMIT: u32 = 100;
 
@@ -510,64 +504,12 @@
             to_json_binary(&query_total_stake_at_height(deps, env, height)?)
         }
         QueryMsg::Config {} => to_json_binary(&CONFIG.load(deps.storage)?),
-<<<<<<< HEAD
-        QueryMsg::ListBlacklistedAddresses { start_after, limit } => {
-            to_json_binary(&query_list_blacklisted_addresses(deps, start_after, limit)?)
-        }
-        QueryMsg::IsAddressBlacklisted { address } => {
-            to_json_binary(&query_is_address_blacklisted(deps, address)?)
+        QueryMsg::ListValidators { start_after, limit } => {
+            to_json_binary(&query_list_validators(deps, start_after, limit)?)
         }
         QueryMsg::ListDelegations { start_after, limit } => {
             to_json_binary(&query_list_delegations(deps, start_after, limit)?)
         }
-        QueryMsg::ListValidators { start_after, limit } => {
-            to_json_binary(&query_list_validators(deps, start_after, limit)?)
-        }
-    }
-}
-
-fn query_list_delegations(
-    deps: Deps,
-    start_after: Option<(Addr, Addr)>,
-    limit: Option<u32>,
-) -> StdResult<Vec<Delegation>> {
-    let limit = limit.unwrap_or(DEFAULT_LIMIT) as usize;
-    let range_min = start_after
-        .as_ref()
-        .map(|(k1, k2)| Bound::exclusive((k1, k2)));
-    let range_max = None;
-    let res = DELEGATIONS.range(deps.storage, range_min, range_max, Order::Ascending);
-    // TODO: this is gonna be query on BONDED_VALIDATORS item
-    // For testing now lets do an ineffective and incorrect solution
-    // let bonded_vals = VALIDATORS.range(deps.storage, None, None, Order::Ascending).filter(|(_, v) | v.unwrap().bonded);
-    let list: Vec<Delegation> = res
-        .map(|r| match r {
-            Ok((_, v)) => Ok(v),
-            Err(e) => Err(e),
-        })
-        .collect::<StdResult<_>>()?;
-
-    // TODO: delete this later!
-    let vals = query_list_validators(deps, None, Some(100000000))?; // kek
-    let res: Vec<Delegation> = list
-        .into_iter()
-        .filter(|l| vals.iter().find(|v| v.bonded && v.oper_address == l.validator_address).map(|_a| true).unwrap_or(false))
-        .take(limit)
-        .collect();
-
-    Ok(res)
-}
-
-pub fn query_is_address_blacklisted(deps: Deps, address: String) -> StdResult<bool> {
-    let addr = Addr::unchecked(address);
-    let is_blacklisted = BLACKLISTED_ADDRESSES
-        .may_load(deps.storage, addr)?
-        .unwrap_or(false);
-    Ok(is_blacklisted)
-}
-
-pub fn query_voting_power_at_height(
-=======
     }
 }
 
@@ -613,7 +555,6 @@
 }
 
 pub fn query_stake_at_height(
->>>>>>> e836d184
     deps: Deps,
     env: Env,
     address: String,
@@ -623,17 +564,7 @@
     let addr = deps.api.addr_validate(&address)?;
     let stake = calculate_stake_at_height(deps, addr, height)?;
 
-<<<<<<< HEAD
-    if let Some(true) = BLACKLISTED_ADDRESSES.may_load(deps.storage, address.clone())? {
-        return Ok(Uint128::zero());
-    }
-
-    let power = calculate_voting_power_at_height(deps, address, height)?;
-
-    Ok(power)
-=======
     Ok(stake)
->>>>>>> e836d184
 }
 
 pub fn query_total_stake_at_height(
@@ -649,20 +580,24 @@
         .into_iter()
         .collect::<HashSet<_>>();
 
-<<<<<<< HEAD
-    // sum voting power of blacklisted addresses
-    let mut blacklisted_power = Uint128::zero();
-    for blacklisted_addr in BLACKLISTED_ADDRESSES.keys(deps.storage, None, None, Order::Ascending) {
-        let addr = blacklisted_addr?;
-        blacklisted_power =
-            blacklisted_power.checked_add(calculate_voting_power_at_height(deps, addr, height)?)?;
-    }
-
-    // subtract blacklisted voting power
-    let net_power = total_power.checked_sub(blacklisted_power)?;
-
-    Ok(net_power)
-}
+    if bonded_vals.is_empty() {
+        return Ok(Uint128::zero());
+    }
+
+    // calc total vp as usual
+    let total_stake: Uint128 = bonded_vals
+        .into_iter()
+        .map(|valoper_addr| {
+            VALIDATORS.may_load_at_height(deps.storage, &Addr::unchecked(valoper_addr), height)
+        })
+        .collect::<StdResult<Vec<Option<Validator>>>>()?
+        .into_iter()
+        .map(|m| m.map(|v| v.total_tokens).unwrap_or_default())
+        .sum();
+
+    Ok(total_stake)
+}
+
 
 fn query_list_validators(
     deps: Deps,
@@ -683,38 +618,25 @@
     Ok(list)
 }
 
-pub fn query_list_blacklisted_addresses(
+pub fn query_list_delegations(
     deps: Deps,
-    start_after: Option<Addr>,
+    start_after: Option<(Addr, Addr)>,
     limit: Option<u32>,
-) -> StdResult<Vec<Addr>> {
-    let start = start_after.map(Bound::exclusive); // Convert to exclusive Bound
+) -> StdResult<Vec<Delegation>> {
     let limit = limit.unwrap_or(DEFAULT_LIMIT) as usize;
-
-    let blacklisted: Vec<Addr> = BLACKLISTED_ADDRESSES
-        .keys(deps.storage, start, None, Order::Ascending)
+    let range_min = start_after
+        .as_ref()
+        .map(|(k1, k2)| Bound::exclusive((k1, k2)));
+    let range_max = None;
+    let res = DELEGATIONS.range(deps.storage, range_min, range_max, Order::Ascending);
+    let list: Vec<Delegation> = res
         .take(limit)
-        .collect::<StdResult<Vec<_>>>()?;
-
-    Ok(blacklisted)
-=======
-    if bonded_vals.is_empty() {
-        return Ok(Uint128::zero());
-    }
-
-    // calc total vp as usual
-    let total_stake: Uint128 = bonded_vals
-        .into_iter()
-        .map(|valoper_addr| {
-            VALIDATORS.may_load_at_height(deps.storage, &Addr::unchecked(valoper_addr), height)
+        .map(|r| match r {
+            Ok((_, v)) => Ok(v),
+            Err(e) => Err(e),
         })
-        .collect::<StdResult<Vec<Option<Validator>>>>()?
-        .into_iter()
-        .map(|m| m.map(|v| v.total_tokens).unwrap_or_default())
-        .sum();
-
-    Ok(total_stake)
->>>>>>> e836d184
+        .collect::<StdResult<_>>()?;
+    Ok(list)
 }
 
 #[cfg_attr(not(feature = "library"), entry_point)]
@@ -733,44 +655,6 @@
     } else {
         Ok(Response::new().add_attribute("reply_id", msg.id.to_string()))
     }
-}
-
-/// Calculates the voting power of a delegator at a specific block height.
-///
-/// Uses `Uint256` for intermediate calculations to avoid precision loss and overflow,
-/// then converts the final result back to `Uint128`.
-///
-fn calculate_voting_power_at_height(deps: Deps, address: Addr, height: u64) -> StdResult<Uint128> {
-    let mut power = Uint256::zero(); // Use Uint256 to avoid overflow
-
-    for val_oper_address in VALIDATORS.keys(deps.storage, None, None, Order::Ascending) {
-        if let Some(validator) =
-            VALIDATORS.may_load_at_height(deps.storage, &val_oper_address?, height)?
-        {
-            if validator.bonded {
-                if let Some(delegation) = DELEGATIONS.may_load_at_height(
-                    deps.storage,
-                    (&address, &validator.oper_address),
-                    height,
-                )? {
-                    let shares_256 = Uint256::from(delegation.shares);
-                    let total_tokens_256 = Uint256::from(validator.total_tokens);
-                    let total_shares_256 = Uint256::from(validator.total_shares);
-
-                    let delegation_power_256 = shares_256
-                        .checked_mul(total_tokens_256)?
-                        .checked_div(total_shares_256)?;
-
-                    power = power.checked_add(delegation_power_256)?;
-                }
-            }
-        }
-    }
-
-    // Convert back to Uint128 safely
-    let power_128 = Uint128::try_from(power)?;
-
-    Ok(power_128)
 }
 
 fn with_update_stake_msg(
