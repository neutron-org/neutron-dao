#[cfg(test)]
use crate::contract::{
    after_delegation_modified, after_validator_begin_unbonding, after_validator_bonded,
    before_validator_slashed, execute, instantiate, query_stake_at_height,
    query_total_stake_at_height,
};
use crate::contract::{after_validator_created, after_validator_removed};
use crate::state::{BONDED_VALIDATORS_SET, CONFIG, DELEGATIONS, VALIDATORS};
use crate::testing::mock_querier::mock_dependencies as dependencies;
use cosmwasm_std::testing::message_info;
use cosmwasm_std::{
    testing::{mock_dependencies, mock_env},
    to_json_binary, Addr, Decimal256, Uint128,
};
use neutron_staking_tracker_common::msg::{ExecuteMsg, InstantiateMsg};
use neutron_staking_tracker_common::types::{Config, Delegation, Validator};
use neutron_std::types::cosmos::staking::v1beta1::{
    QueryValidatorResponse, Validator as CosmosValidator,
};
use std::collections::HashMap;

#[test]
fn test_query_validator_response_serialization() {
    let validator = CosmosValidator {
        operator_address: "validator1".to_string(),
        consensus_pubkey: None,
        jailed: false,
        status: 3, // Bonded
        tokens: "1000".to_string(),
        delegator_shares: "1000".to_string(),
        description: None,
        unbonding_height: 0,
        unbonding_time: None,
        commission: None,
        min_self_delegation: "1".to_string(),
        unbonding_on_hold_ref_count: 0,
        unbonding_ids: vec![],
    };

    let response = QueryValidatorResponse {
        validator: Some(validator),
    };

    let binary = to_json_binary(&response).unwrap();
    assert!(binary.len() > 0); // Ensure serialization is successful
}

#[test]
fn test_instantiate() {
    let mut deps = mock_dependencies();
    deps.api = deps.api.with_prefix("neutron");

    //  Use a properly formatted Neutron Bech32 address
    let valid_neutron_address = deps
        .api
        .addr_make("neutron1qqqqqqqqqqqqqqqqqqqqqqqqqqqqqqqq96d9h3");

    let msg = InstantiateMsg {
        name: "Test DAO".to_string(),
        description: "A test DAO contract".to_string(),
        owner: valid_neutron_address.to_string(), //  Use valid address
        staking_proxy_info_contract_address: None,
    };

    let info = message_info(&valid_neutron_address, &[]); //  Use the same address

    let res = instantiate(deps.as_mut(), mock_env(), info.clone(), msg);
    if let Err(err) = &res {
        println!("Instantiation Error: {:?}", err);
    }
    assert!(res.is_ok(), "Error: {:?}", res.err());

    // Validate the stored config
    let config = CONFIG.load(&deps.storage).unwrap();
    assert_eq!(config.name, "Test DAO");
    assert_eq!(config.description, "A test DAO contract");
    assert_eq!(config.owner, valid_neutron_address);
}

#[test]
fn test_execute_update_config() {
    let mut deps = mock_dependencies();
    deps.api = deps.api.with_prefix("neutron");

    let owner = &deps.api.addr_make("owner");
    let creator = &deps.api.addr_make("creator");

    // Initialize the contract
    let msg = InstantiateMsg {
        name: "Test".to_string(),
        description: "A test contract".to_string(),
        owner: owner.to_string(),
        staking_proxy_info_contract_address: None,
    };
    let info = message_info(creator, &[]);
    instantiate(deps.as_mut(), mock_env(), info, msg).unwrap();

    let new_owner = deps.api.addr_make("new_owner");
    let new_staking_proxy_info_contract_address = deps
        .api
        .addr_make("new_staking_proxy_info_contract_address");
    // Update config with correct owner
    let update_msg = ExecuteMsg::UpdateConfig {
        owner: Some(new_owner.to_string()),
        name: Some("Updated DAO".to_string()),
        description: Some("Updated description".to_string()),
        staking_proxy_info_contract_address: Some(
            new_staking_proxy_info_contract_address.to_string(),
        ),
    };
    let info = message_info(owner, &[]);
    let res = execute(deps.as_mut(), mock_env(), info, update_msg);
    assert!(res.is_ok());

    // Validate updated config
    let config = CONFIG.load(&deps.storage).unwrap();
    assert_eq!(config.name, "Updated DAO");
    assert_eq!(config.description, "Updated description");
    assert_eq!(config.owner, new_owner);
    assert_eq!(
        config.staking_proxy_info_contract_address,
        Some(new_staking_proxy_info_contract_address)
    );
}

#[test]
fn test_update_config_unauthorized() {
    let mut deps = mock_dependencies();
    deps.api = deps.api.with_prefix("neutron");

    let owner = &deps.api.addr_make("owner");
    let new_staking_proxy_info_contract_address = deps
        .api
        .addr_make("new_staking_proxy_info_contract_address");
    let new_owner = &deps.api.addr_make("new_owner");
    let creator = &deps.api.addr_make("creator");
    let unauthorized = &deps.api.addr_make("unauthorized");

    // Initialize the contract
    let msg = InstantiateMsg {
        name: "Test DAO".to_string(),
        description: "A test DAO contract".to_string(),
        owner: owner.to_string(),
        staking_proxy_info_contract_address: None,
    };
    let info = message_info(creator, &[]);
    instantiate(deps.as_mut(), mock_env(), info, msg).unwrap();

    // Try to update config with wrong owner
    let update_msg = ExecuteMsg::UpdateConfig {
        owner: Some(new_owner.to_string()),
        name: Some("Updated DAO".to_string()),
        description: Some("Updated description".to_string()),
        staking_proxy_info_contract_address: Some(
            new_staking_proxy_info_contract_address.to_string(),
        ),
    };
    let info = message_info(unauthorized, &[]);
    let res = execute(deps.as_mut(), mock_env(), info, update_msg);
    assert!(res.is_err());

    // Ensure config is unchanged
    let config = CONFIG.load(&deps.storage).unwrap();
    assert_eq!(config.name, "Test DAO");
    assert_eq!(config.description, "A test DAO contract");
    assert_eq!(config.owner, owner);
    assert_eq!(config.staking_proxy_info_contract_address, None);
}

#[test]
fn test_after_validator_created_with_mock_query() {
    let mut deps = dependencies();

    let env = mock_env();

    // Define operator (valoper) and consensus (valcons) addresses
    let oper_addr = Addr::unchecked("neutronvaloper1xyz");

    // Mock the validator query response
    let proto_validator = CosmosValidator {
        operator_address: oper_addr.to_string(),
        consensus_pubkey: None,
        jailed: false,
        status: 2, // Unbonded status
        tokens: "1000".to_string(),
        delegator_shares: "1000".to_string(),
        description: None,
        unbonding_height: 0,
        unbonding_time: None,
        commission: None,
        min_self_delegation: "1".to_string(),
        unbonding_on_hold_ref_count: 0,
        unbonding_ids: vec![],
    };

    deps.querier.with_validators(vec![proto_validator]);

    // Call `after_validator_created`
    let res = after_validator_created(deps.as_mut(), env.clone(), oper_addr.to_string());
    assert!(res.is_ok(), "Error: {:?}", res.err());

    let validator = VALIDATORS.load(deps.as_ref().storage, &oper_addr).unwrap();
    assert_eq!(
        validator.oper_address, oper_addr,
        "Operator address mismatch"
    );
    assert_eq!(
        validator.total_tokens,
        Uint128::new(1000),
        "Total tokens do not match the mocked data"
    );
    assert_eq!(
        validator.total_shares,
        Uint128::new(1000),
        "Total shares do not match the mocked data"
    );
}

#[test]
fn test_after_validator_removed() {
    let mut deps = dependencies();

    let env = mock_env();

    // Define operator (valoper) and consensus (valcons) addresses
    let oper_addr = Addr::unchecked("neutronvaloper1xyz");
    let cons_addr = Addr::unchecked("neutronvalconsoper1xyz");

    // Store some validator
    let validator = Validator {
        oper_address: oper_addr.clone(),
        total_tokens: Uint128::new(1000), // Self-bonded tokens
        total_shares: Uint128::new(1000), // No external delegators
    };
    // Store validator state by operator address
    VALIDATORS
        .save(
            deps.as_mut().storage,
            &oper_addr,
            &validator,
            env.block.height,
        )
        .unwrap();

    // Call `after_validator_removed`
    let res = after_validator_removed(
        deps.as_mut(),
        env.clone(),
        oper_addr.to_string(),
        cons_addr.to_string(),
    );
    assert!(res.is_ok(), "Error: {:?}", res.err());

    let validator = VALIDATORS
        .may_load(deps.as_ref().storage, &oper_addr)
        .unwrap();
    assert!(validator.is_none(), "Validator should be removed")
}

#[test]
fn test_after_validator_bonded_with_mock_query() {
    let mut deps = dependencies(); // Using the mock_dependencies function
    let env = mock_env(); // Creating a mock environment

    // store CONFIG
    let config = Config {
        name: "Test Vault".to_string(),
        description: "Testing vault functionality".to_string(),
        owner: deps.api.addr_make("admin"),
        staking_proxy_info_contract_address: Some(
            deps.api.addr_make("staking_proxy_info_contract_address"),
        ),
    };
    CONFIG.save(deps.as_mut().storage, &config).unwrap();

    // Define operator (valoper) and consensus (valcons) addresses
    let oper_addr = Addr::unchecked("neutronvaloper1xyz");
    let cons_addr = Addr::unchecked("neutronvalcons1xyz");

    BONDED_VALIDATORS_SET
        .save(deps.as_mut().storage, &Vec::new(), env.block.height)
        .unwrap();
    // Store an initial validator state with `bonded = false`
    VALIDATORS
        .save(
            deps.as_mut().storage,
            &oper_addr,
            &Validator {
                oper_address: oper_addr.clone(),
                total_tokens: Uint128::zero(),
                total_shares: Uint128::zero(),
            },
            env.block.height,
        )
        .unwrap();

    // Mock the validator query response
    let proto_validator = CosmosValidator {
        operator_address: oper_addr.to_string(),
        consensus_pubkey: None,
        status: 3, // Bonded status
        tokens: "1000".to_string(),
        jailed: false,
        delegator_shares: "1000".to_string(),
        description: None,
        unbonding_height: 0,
        unbonding_time: None,
        commission: None,
        min_self_delegation: "1".to_string(),
        unbonding_on_hold_ref_count: 0,
        unbonding_ids: vec![],
    };
    deps.querier.with_validators(vec![proto_validator]);

    // Call `after_validator_bonded`
    let res = after_validator_bonded(
        deps.as_mut(),
        env.clone(),
        cons_addr.to_string(),
        oper_addr.to_string(),
    );
    assert!(res.is_ok(), "Error: {:?}", res.err());

    // Load updated validator state
    let updated_validator = VALIDATORS.load(deps.as_ref().storage, &oper_addr).unwrap(); //  Now using operator address as the key
    assert!(BONDED_VALIDATORS_SET
        .load(deps.as_ref().storage)
        .unwrap()
        .contains(&updated_validator.oper_address.to_string()));
    assert_eq!(updated_validator.total_tokens, Uint128::new(1000));
    assert_eq!(updated_validator.total_shares, Uint128::new(1000));

    // Ensure response attributes match expected values
    let response = res.unwrap();
    assert_eq!(
        response.attributes,
        vec![
            ("action", "after_validator_bonded"),
            ("valoper_address", oper_addr.to_string().as_ref()), // Match contract's attribute key
            ("total_tokens", "1000"),
            ("total_shares", "1000"),
        ]
    );
}

#[test]
fn test_before_validator_slashed_with_self_bonded_only() {
    let mut deps = mock_dependencies();
    let env = mock_env();

    // store CONFIG
    let config = Config {
        name: "Test Vault".to_string(),
        description: "Testing vault functionality".to_string(),
        owner: deps.api.addr_make("admin"),
        staking_proxy_info_contract_address: Some(
            deps.api.addr_make("staking_proxy_info_contract_address"),
        ),
    };
    CONFIG.save(deps.as_mut().storage, &config).unwrap();

    // Define consensus and operator addresses
    let oper_addr = Addr::unchecked("neutronvaloper1xyz");

    // Validator has self-bonded tokens but no external delegations
    BONDED_VALIDATORS_SET
        .save(deps.as_mut().storage, &vec![oper_addr.to_string()], 0)
        .unwrap();
    let validator = Validator {
        oper_address: oper_addr.clone(),
        total_tokens: Uint128::new(1000), // Self-bonded tokens
        total_shares: Uint128::new(1000), // No external delegators
    };

    // Store validator state by operator address
    VALIDATORS
        .save(deps.as_mut().storage, &oper_addr, &validator, 0)
        .unwrap();

    let slashing_fraction = Decimal256::percent(10); // 10% slashing
    let tokens_to_burn: Uint128 = Uint128::new(100);

    // Call `before_validator_slashed` with the validator’s address
    let res = before_validator_slashed(
        deps.as_mut(),
        env.clone(),
        oper_addr.to_string(),
        slashing_fraction,
        tokens_to_burn,
    );

    assert!(
        res.is_ok(),
        "Expected successful execution but got error: {:?}",
        res.err()
    );

    // Validate the updated validator state
    let updated_validator = VALIDATORS.load(deps.as_ref().storage, &oper_addr).unwrap();
    assert_eq!(updated_validator.total_tokens, Uint128::new(900)); // 10% slashed
    assert_eq!(updated_validator.total_shares, Uint128::new(1000)); // Shares remain the same

    // Validate response attributes
    let response = res.unwrap();
    let expected_attributes = vec![
        ("action", "before_validator_slashed"),
        ("valoper_address", "neutronvaloper1xyz"),
<<<<<<< HEAD
        ("slashing_fraction", "0.1"), // 10% slashing
        ("total_tokens", "900"),      // 10% slashed from 1000 → 900
        ("total_shares", "1000"),     // Shares remain unchanged
=======
        ("cons_address", "neutronvalcons1xyz"),
        ("total_tokens", "900"),   // 10% slashed from 1000 → 900
        ("total_shares", "1000"),  // Shares remain unchanged
        ("tokens_to_burn", "100"), // 10% slashing
>>>>>>> ba758e26
    ];

    // Convert response attributes for assertion
    let actual_attributes: Vec<(&str, &str)> = response
        .attributes
        .iter()
        .map(|attr| (attr.key.as_str(), attr.value.as_str()))
        .collect();

    assert_eq!(actual_attributes, expected_attributes);
}

#[test]
fn test_before_validator_slashed() {
    let mut deps = dependencies();
    let env = mock_env();

    // store CONFIG
    let config = Config {
        name: "Test Vault".to_string(),
        description: "Testing vault functionality".to_string(),
        owner: deps.api.addr_make("admin"),
        staking_proxy_info_contract_address: Some(
            deps.api.addr_make("staking_proxy_info_contract_address"),
        ),
    };
    CONFIG.save(deps.as_mut().storage, &config).unwrap();

    // Define operator and consensus addresses
    let oper_addr = Addr::unchecked("neutronvaloper1xyz");

    // Store validator using `valoper_address` as the key
    BONDED_VALIDATORS_SET
        .save(
            deps.as_mut().storage,
            &vec![oper_addr.to_string()],
            env.block.height,
        )
        .unwrap();
    let validator = Validator {
        oper_address: oper_addr.clone(),
        total_tokens: Uint128::new(500),
        total_shares: Uint128::new(500), // Shares remain constant after slashing
    };
    VALIDATORS
        .save(
            deps.as_mut().storage,
            &oper_addr, //  Using `valoper_address` as the key
            &validator,
            env.block.height,
        )
        .unwrap();

    // Store delegation using `valoper_address`
    let delegator_addr = deps.api.addr_make("delegator1");
    let delegation = Delegation {
        delegator_address: delegator_addr.clone(),
        validator_address: oper_addr.clone(), // Uses `valoper_address`
        shares: Uint128::new(500),            // Shares do not change after slashing
    };
    DELEGATIONS
        .save(
            deps.as_mut().storage,
            (&delegator_addr, &oper_addr), // Using `valoper_address`
            &delegation,
            env.block.height,
        )
        .unwrap();

    let slashing_fraction = Decimal256::percent(10); // 10% slashing

    // Mock validator query before calling `before_validator_slashed`
    let proto_validator = CosmosValidator {
        operator_address: oper_addr.to_string(),
        consensus_pubkey: None,
        status: 3,                 // Bonded status
        tokens: "450".to_string(), // 10% slashed, from 500 → 450
        jailed: false,
        delegator_shares: "500".to_string(), // Shares remain 500
        description: None,
        unbonding_height: 0,
        unbonding_time: None,
        commission: None,
        min_self_delegation: "1".to_string(),
        unbonding_on_hold_ref_count: 0,
        unbonding_ids: vec![],
    };

    deps.querier.with_validators(vec![proto_validator.clone()]);

    // Mock delegation query result
    deps.querier.with_delegations(HashMap::from([(
        (delegator_addr.to_string(), oper_addr.to_string()),
        Uint128::new(500), // Ensure delegation data is available
    )]));

    let tokens_to_burn: Uint128 = Uint128::new(50);
    // Call `before_validator_slashed`
    let res = before_validator_slashed(
        deps.as_mut(),
        env.clone(),
        oper_addr.to_string(),
        slashing_fraction,
        tokens_to_burn,
    );
    assert!(res.is_ok(), "Error: {:?}", res.err());

    // Validate the updated validator state (using `valoper_address` as the key)
    let updated_validator = VALIDATORS.load(deps.as_ref().storage, &oper_addr).unwrap();
    assert_eq!(updated_validator.total_tokens, Uint128::new(450)); // Tokens reduced
    assert_eq!(updated_validator.total_shares, Uint128::new(500)); // Shares remain the same

    // Validate the updated delegation state
    let updated_delegation = DELEGATIONS
        .load(deps.as_ref().storage, (&delegator_addr, &oper_addr))
        .unwrap();
    assert_eq!(updated_delegation.shares, Uint128::new(500)); // Shares remain unchanged

    // Validate the response attributes
    let response = res.unwrap();
    let expected_attributes = vec![
        ("action", "before_validator_slashed"),
        ("valoper_address", "neutronvaloper1xyz"),
        ("slashing_fraction", "0.1"),
        ("total_tokens", "450"),
        ("total_shares", "500"),
<<<<<<< HEAD
=======
        ("tokens_to_burn", "50"),
>>>>>>> ba758e26
    ];

    // Convert `response.attributes` from `Vec<Attribute>` to `Vec<(&str, &str)>`
    let actual_attributes: Vec<(&str, &str)> = response
        .attributes
        .iter()
        .map(|attr| (attr.key.as_str(), attr.value.as_str()))
        .collect();

    // Assert that both vectors match
    assert_eq!(actual_attributes, expected_attributes);
}

#[test]
fn test_before_validator_slashed_stake_drops() {
    let mut deps = dependencies();
    let env = mock_env();

    // store CONFIG
    let config = Config {
        name: "Test Vault".to_string(),
        description: "Testing vault functionality".to_string(),
        owner: deps.api.addr_make("admin"),
        staking_proxy_info_contract_address: Some(
            deps.api.addr_make("staking_proxy_info_contract_address"),
        ),
    };
    CONFIG.save(deps.as_mut().storage, &config).unwrap();

    // Define operator address (primary key for validators now)
    let oper_addr = Addr::unchecked("neutronvaloper1xyz");

    // Initial validator state
    BONDED_VALIDATORS_SET
        .save(
            deps.as_mut().storage,
            &vec![oper_addr.to_string()],
            env.block.height,
        )
        .unwrap();
    let validator = Validator {
        oper_address: oper_addr.clone(),
        total_tokens: Uint128::new(1000),
        total_shares: Uint128::new(1000),
    };

    // Store validator using operator address as the key
    VALIDATORS
        .save(
            deps.as_mut().storage,
            &oper_addr,
            &validator,
            env.block.height,
        )
        .unwrap();

    // Store multiple delegations using operator address
    let delegator1 = deps.api.addr_make("delegator1");
    let delegator2 = deps.api.addr_make("delegator2");

    let delegation1 = Delegation {
        delegator_address: delegator1.clone(),
        validator_address: oper_addr.clone(),
        shares: Uint128::new(400),
    };
    let delegation2 = Delegation {
        delegator_address: delegator2.clone(),
        validator_address: oper_addr.clone(),
        shares: Uint128::new(600),
    };

    DELEGATIONS
        .save(
            deps.as_mut().storage,
            (&delegator1, &oper_addr),
            &delegation1,
            env.block.height,
        )
        .unwrap();
    DELEGATIONS
        .save(
            deps.as_mut().storage,
            (&delegator2, &oper_addr),
            &delegation2,
            env.block.height,
        )
        .unwrap();

    let slashing_fraction = Decimal256::percent(10); // 10% slashing

    // Calculate stake BEFORE slashing
    let stake_before_1 = delegation1.shares * validator.total_tokens / validator.total_shares;
    let stake_before_2 = delegation2.shares * validator.total_tokens / validator.total_shares;

    // Mock validator query to reflect slashed tokens
    let proto_validator = CosmosValidator {
        operator_address: oper_addr.to_string(),
        consensus_pubkey: None,
        status: 3,                 // Bonded status
        tokens: "900".to_string(), // 10% slashed, from 1000 → 900
        jailed: false,
        delegator_shares: "1000".to_string(),
        description: None,
        unbonding_height: 0,
        unbonding_time: None,
        commission: None,
        min_self_delegation: "1".to_string(),
        unbonding_on_hold_ref_count: 0,
        unbonding_ids: vec![],
    };
    deps.querier.with_validators(vec![proto_validator]);

    // Mock delegation query results (no change in shares)
    deps.querier.with_delegations(HashMap::from([
        (
            (delegator1.to_string(), oper_addr.to_string()),
            Uint128::new(400),
        ),
        (
            (delegator2.to_string(), oper_addr.to_string()),
            Uint128::new(600),
        ),
    ]));

    let tokens_to_burn: Uint128 = Uint128::new(100);
    // Call before_validator_slashed
    let res = before_validator_slashed(
        deps.as_mut(),
        env.clone(),
        oper_addr.to_string(),
        slashing_fraction,
        tokens_to_burn,
    );
    assert!(res.is_ok(), "Error: {:?}", res.err());

    // Validate updated validator state
    let updated_validator = VALIDATORS.load(deps.as_ref().storage, &oper_addr).unwrap();
    assert_eq!(updated_validator.total_tokens, Uint128::new(900)); // Tokens reduced
    assert_eq!(updated_validator.total_shares, Uint128::new(1000)); // Shares remain the same

    // Validate updated delegation states
    let updated_delegation1 = DELEGATIONS
        .load(deps.as_ref().storage, (&delegator1, &oper_addr))
        .unwrap();
    assert_eq!(updated_delegation1.shares, Uint128::new(400)); // Shares remain unchanged

    let updated_delegation2 = DELEGATIONS
        .load(deps.as_ref().storage, (&delegator2, &oper_addr))
        .unwrap();
    assert_eq!(updated_delegation2.shares, Uint128::new(600)); // Shares remain unchanged

    // Ensure validator total shares match the sum of all delegations
    let total_delegation_shares = updated_delegation1.shares + updated_delegation2.shares;
    assert_eq!(
        updated_validator.total_shares, total_delegation_shares,
        "Validator total shares do not match the sum of all delegations!"
    );

    // Ensure validator tokens are correctly reduced by 10%
    assert_eq!(
        updated_validator.total_tokens,
        Uint128::new(900),
        "Validator total tokens do not match expected value after slashing!"
    );

    // Calculate stake AFTER slashing
    let stake_after_1 = updated_delegation1.shares * updated_validator.total_tokens
        / updated_validator.total_shares;
    let stake_after_2 = updated_delegation2.shares * updated_validator.total_tokens
        / updated_validator.total_shares;

    // Ensure delegators' stake decreased
    assert!(
        stake_after_1 < stake_before_1,
        "Delegator 1's stake did not decrease!"
    );
    assert!(
        stake_after_2 < stake_before_2,
        "Delegator 2's stake did not decrease!"
    );

    // Validate response attributes
    let response = res.unwrap();

    // Convert response attributes into comparable format
    let actual_attributes: Vec<(&str, &str)> = response
        .attributes
        .iter()
        .map(|attr| (attr.key.as_str(), attr.value.as_str()))
        .collect();

    let expected_attributes = vec![
        ("action", "before_validator_slashed"),
        ("valoper_address", oper_addr.as_str()),
        ("slashing_fraction", slashing_fraction_str.as_str()), // Use the stored string
        ("total_tokens", "900"),
        ("total_shares", "1000"),
<<<<<<< HEAD
=======
        ("tokens_to_burn", "100"), // Use the stored string
>>>>>>> ba758e26
    ];

    assert_eq!(actual_attributes, expected_attributes);
}

#[test]
fn test_create_delegation_and_query_stake_direct_write() {
    let mut deps = mock_dependencies();
    let mut env = mock_env();

    // Define Consensus (`valcons`) and Operator (`valoper`) addresses
    let oper_addr = Addr::unchecked("neutronvaloper1xyz");
    let delegator_addr = deps.api.addr_make("delegator1");

    // Store validator directly in state (Using consensus address as key)
    BONDED_VALIDATORS_SET
        .save(deps.as_mut().storage, &vec![oper_addr.to_string()], 10)
        .unwrap();
    let validator = Validator {
        oper_address: oper_addr.clone(), // `valoper`
        total_tokens: Uint128::new(1000),
        total_shares: Uint128::new(1000),
    };
    VALIDATORS
        .save(deps.as_mut().storage, &oper_addr, &validator, 10)
        .unwrap();

    // Store delegation directly in state (Using operator address)
    let delegation = Delegation {
        delegator_address: delegator_addr.clone(),
        validator_address: oper_addr.clone(), // Uses `valoper`
        shares: Uint128::new(500),
    };
    DELEGATIONS
        .save(
            deps.as_mut().storage,
            (&delegator_addr, &oper_addr), // Stored using `valoper`
            &delegation,
            10,
        )
        .unwrap();

    // 🔍 Query **current** stake
    let query_response = query_stake_at_height(
        deps.as_ref(),
        env.clone(),
        delegator_addr.to_string(),
        Some(env.block.height + 1), // Latest height
    );
    assert!(query_response.is_ok(), "Failed to query stake");

    let query_res = query_response.unwrap();
    assert_eq!(query_res, delegation.shares, "Delegator stake mismatch");

    // Query **total stake** at current height
    let total_stake_res = query_total_stake_at_height(deps.as_ref(), env.clone(), None);
    assert!(total_stake_res.is_ok(), "Failed to query total stake");

    let total_stake_response = total_stake_res.unwrap();
    assert_eq!(
        total_stake_response, validator.total_tokens,
        "Total stake mismatch"
    );

    // Simulate passage of time (historical queries)
    let historical_height = 11;
    env.block.height = historical_height;

    // Query **historical** stake
    let historical_vp_res = query_stake_at_height(
        deps.as_ref(),
        env.clone(),
        delegator_addr.to_string(),
        Some(historical_height),
    );
    assert!(
        historical_vp_res.is_ok(),
        "Failed to query historical stake"
    );

    let historical_vp = historical_vp_res.unwrap();
    assert_eq!(
        historical_vp, delegation.shares,
        "Historical stake mismatch"
    );
    // assert_eq!(historical_vp.height, historical_height, "Unexpected historical height");

    // 🔍 Query **historical** total stake
    let historical_total_stake_res =
        query_total_stake_at_height(deps.as_ref(), env.clone(), Some(historical_height));
    assert!(
        historical_total_stake_res.is_ok(),
        "Failed to query historical total stake"
    );

    let historical_total_stake = historical_total_stake_res.unwrap();
    assert_eq!(
        historical_total_stake, validator.total_tokens,
        "Historical total stake mismatch"
    );
}

#[test]
fn test_after_delegation_modified() {
    let mut deps = dependencies();
    deps.api = deps.api.with_prefix("neutron");

    let delegator1 = deps.api.addr_make("delegator1");

    let mut env = mock_env();

    // store CONFIG
    let config = Config {
        name: "Test Vault".to_string(),
        description: "Testing vault functionality".to_string(),
        owner: deps.api.addr_make("admin"),
        staking_proxy_info_contract_address: Some(
            deps.api.addr_make("staking_proxy_info_contract_address"),
        ),
    };
    CONFIG.save(deps.as_mut().storage, &config).unwrap();

    // Define operator (valoper) and consensus (valcons) addresses
    let oper_addr = Addr::unchecked("neutronvaloper1xyz");
    let delegator_addr = delegator1;

    // Store validator in the state using valoper as the primary key
    BONDED_VALIDATORS_SET
        .save(
            deps.as_mut().storage,
            &vec![oper_addr.to_string()],
            env.block.height,
        )
        .unwrap();
    let validator = Validator {
        oper_address: oper_addr.clone(),
        total_tokens: Uint128::new(1000),
        total_shares: Uint128::new(1000),
    };
    VALIDATORS
        .save(
            deps.as_mut().storage,
            &oper_addr,
            &validator,
            env.block.height,
        )
        .unwrap();

    // Store initial delegation to ensure it exists before calling `after_delegation_modified`
    let initial_delegation = Delegation {
        delegator_address: delegator_addr.clone(),
        validator_address: oper_addr.clone(),
        shares: Uint128::new(100), // Initial shares before modification
    };
    DELEGATIONS
        .save(
            deps.as_mut().storage,
            (&delegator_addr, &oper_addr),
            &initial_delegation,
            env.block.height,
        )
        .unwrap();

    // Mock validator query response
    let proto_validator = CosmosValidator {
        operator_address: oper_addr.to_string(),
        consensus_pubkey: None,
        status: 3,                  // Bonded status
        tokens: "1200".to_string(), // Updated tokens after delegation
        jailed: false,
        delegator_shares: "1200".to_string(), // Updated shares
        description: None,
        unbonding_height: 0,
        unbonding_time: None,
        commission: None,
        min_self_delegation: "1".to_string(),
        unbonding_on_hold_ref_count: 0,
        unbonding_ids: vec![],
    };
    deps.querier.with_validators(vec![proto_validator]);

    // **Mock delegation query response with updated shares**
    deps.querier.with_delegations(HashMap::from([(
        (delegator_addr.to_string(), oper_addr.to_string()),
        Uint128::new(200), // New delegation amount
    )]));

    // Call `after_delegation_modified`
    let res = after_delegation_modified(
        deps.as_mut(),
        env.clone(),
        delegator_addr.to_string(),
        oper_addr.to_string(),
    );

    assert!(res.is_ok(), "Error: {:?}", res.err());

    // Validate updated validator state
    let updated_validator = VALIDATORS.load(deps.as_ref().storage, &oper_addr).unwrap();
    assert_eq!(updated_validator.total_tokens, Uint128::new(1200)); // Tokens updated
    assert_eq!(updated_validator.total_shares, Uint128::new(1200)); // Shares updated

    // Validate updated delegation state
    let updated_delegation = DELEGATIONS
        .load(deps.as_ref().storage, (&delegator_addr, &oper_addr))
        .unwrap();
    assert_eq!(updated_delegation.shares, Uint128::new(200)); // New delegation shares

    // Validate response attributes
    let response = res.unwrap();
    assert_eq!(
        response.attributes,
        vec![
            ("action", "after_delegation_modified"),
            ("delegator", delegator_addr.to_string().as_str()),
            ("valoper_address", oper_addr.to_string().as_str()),
            ("delegation_shares", "200"),
            ("total_shares", "1200"),
            ("total_tokens", "1200"),
        ]
    );

    env.block.height += 5;

    let total_stake = query_total_stake_at_height(deps.as_ref(), env.clone(), None).unwrap();
    assert_eq!(total_stake, Uint128::new(1200));
    let stake = query_stake_at_height(deps.as_ref(), env.clone(), delegator_addr.to_string(), None)
        .unwrap();
    assert_eq!(stake, Uint128::new(200));

    env.block.height += 5;

    //-----------------------------------------------------------------
    // **Mock delegation query response with updated shares**
    deps.querier.with_delegations(HashMap::from([(
        (delegator_addr.to_string(), oper_addr.to_string()),
        Uint128::new(100), // New delegation amount
    )]));

    // Call `after_delegation_modified`
    let res = after_delegation_modified(
        deps.as_mut(),
        env.clone(),
        delegator_addr.to_string(),
        oper_addr.to_string(),
    );

    let proto_validator = CosmosValidator {
        operator_address: oper_addr.to_string(),
        consensus_pubkey: None,
        status: 3,                  // Bonded status
        tokens: "1100".to_string(), // Updated tokens after delegation
        jailed: false,
        delegator_shares: "1100".to_string(), // Updated shares
        description: None,
        unbonding_height: 0,
        unbonding_time: None,
        commission: None,
        min_self_delegation: "1".to_string(),
        unbonding_on_hold_ref_count: 0,
        unbonding_ids: vec![],
    };
    deps.querier.with_validators(vec![proto_validator]);

    assert!(res.is_ok(), "Error: {:?}", res.err());

    // Validate updated delegation state
    let updated_delegation = DELEGATIONS
        .load(deps.as_ref().storage, (&delegator_addr, &oper_addr))
        .unwrap();
    assert_eq!(updated_delegation.shares, Uint128::new(100)); // New delegation shares

    env.block.height += 5;

    let total_stake_2 = query_total_stake_at_height(deps.as_ref(), env.clone(), None).unwrap();
    assert_eq!(total_stake_2, Uint128::new(1100));
    let stake = query_stake_at_height(deps.as_ref(), env.clone(), delegator_addr.to_string(), None)
        .unwrap();
    assert_eq!(stake, Uint128::new(100));
}

#[test]
fn test_after_delegation_modified_large_scaled_shares() {
    let mut deps = dependencies();
    deps.api = deps.api.with_prefix("neutron");

    // store CONFIG
    let config = Config {
        name: "Test Vault".to_string(),
        description: "Testing vault functionality".to_string(),
        owner: deps.api.addr_make("admin"),
        staking_proxy_info_contract_address: Some(
            deps.api.addr_make("staking_proxy_info_contract_address"),
        ),
    };
    CONFIG.save(deps.as_mut().storage, &config).unwrap();

    let delegator1 = deps.api.addr_make("delegator1");

    let mut env = mock_env();

    // Define operator (valoper) and consensus (valcons) addresses
    let oper_addr = Addr::unchecked("neutronvaloper1xdlvhs2l2wq0cc3eskyxphstns3348el5l4qan");
    let delegator_addr = delegator1;

    // Store validator in the state using valoper as the primary key
    BONDED_VALIDATORS_SET
        .save(
            deps.as_mut().storage,
            &vec![oper_addr.to_string()],
            env.block.height,
        )
        .unwrap();
    let validator = Validator {
        oper_address: oper_addr.clone(),
        total_tokens: Uint128::new(166666667666), // Tokens remain as original values
        total_shares: Uint128::new(166666667666000000000000000000), // Shares scaled up
    };
    VALIDATORS
        .save(
            deps.as_mut().storage,
            &oper_addr,
            &validator,
            env.block.height,
        )
        .unwrap();

    // Store initial delegation to ensure it exists before calling `after_delegation_modified`
    let initial_delegation = Delegation {
        delegator_address: delegator_addr.clone(),
        validator_address: oper_addr.clone(),
        shares: Uint128::new(166666667666000000000000000000), // Initial shares before modification
    };
    DELEGATIONS
        .save(
            deps.as_mut().storage,
            (&delegator_addr, &oper_addr),
            &initial_delegation,
            env.block.height,
        )
        .unwrap();

    // Mock validator query response
    let proto_validator = CosmosValidator {
        operator_address: oper_addr.to_string(),
        consensus_pubkey: None,
        status: 3,                          // Bonded status
        tokens: "166666667667".to_string(), // Tokens remain unchanged
        jailed: false,
        delegator_shares: "166666667667000000000000000000".to_string(), // Shares scaled up
        description: None,
        unbonding_height: 0,
        unbonding_time: None,
        commission: None,
        min_self_delegation: "1".to_string(),
        unbonding_on_hold_ref_count: 0,
        unbonding_ids: vec![],
    };
    deps.querier.with_validators(vec![proto_validator]);

    // **Mock delegation query response with updated shares**
    deps.querier.with_delegations(HashMap::from([(
        (delegator_addr.to_string(), oper_addr.to_string()),
        Uint128::new(166666667667000000000000000000), // Updated delegation amount
    )]));

    // Call `after_delegation_modified`
    let res = after_delegation_modified(
        deps.as_mut(),
        env.clone(),
        delegator_addr.to_string(),
        oper_addr.to_string(),
    );

    assert!(res.is_ok(), "Error: {:?}", res.err());

    // Validate updated validator state
    let updated_validator = VALIDATORS.load(deps.as_ref().storage, &oper_addr).unwrap();
    assert_eq!(updated_validator.total_tokens, Uint128::new(166666667667)); // Tokens remain unchanged
    assert_eq!(
        updated_validator.total_shares,
        Uint128::new(166666667667000000000000000000)
    ); // Shares updated

    // Validate updated delegation state
    let updated_delegation = DELEGATIONS
        .load(deps.as_ref().storage, (&delegator_addr, &oper_addr))
        .unwrap();
    assert_eq!(
        updated_delegation.shares,
        Uint128::new(166666667667000000000000000000)
    ); // New delegation shares

    // Validate response attributes
    let response = res.unwrap();
    assert_eq!(
        response.attributes,
        vec![
            ("action", "after_delegation_modified"),
            ("delegator", delegator_addr.to_string().as_str()),
            ("valoper_address", oper_addr.to_string().as_str()),
            ("delegation_shares", "166666667667000000000000000000"),
            ("total_shares", "166666667667000000000000000000"),
            ("total_tokens", "166666667667"),
        ]
    );

    env.block.height += 5;

    let total_stake = query_total_stake_at_height(deps.as_ref(), env.clone(), None).unwrap();
    assert_eq!(total_stake, Uint128::new(166666667667));
    let stake = query_stake_at_height(deps.as_ref(), env.clone(), delegator_addr.to_string(), None)
        .unwrap();
    assert_eq!(stake, Uint128::new(166666667667));

    env.block.height += 5;

    //-----------------------------------------------------------------
    // **Mock delegation query response with updated shares**
    deps.querier.with_delegations(HashMap::from([(
        (delegator_addr.to_string(), oper_addr.to_string()),
        Uint128::new(166666667666000000000000000000), // New delegation amount
    )]));

    // Call `after_delegation_modified`
    let res = after_delegation_modified(
        deps.as_mut(),
        env.clone(),
        delegator_addr.to_string(),
        oper_addr.to_string(),
    );

    let proto_validator = CosmosValidator {
        operator_address: oper_addr.to_string(),
        consensus_pubkey: None,
        status: 3,                          // Bonded status
        tokens: "166666667666".to_string(), // Tokens remain unchanged
        jailed: false,
        delegator_shares: "166666667666000000000000000000".to_string(), // Shares scaled up
        description: None,
        unbonding_height: 0,
        unbonding_time: None,
        commission: None,
        min_self_delegation: "1".to_string(),
        unbonding_on_hold_ref_count: 0,
        unbonding_ids: vec![],
    };
    deps.querier.with_validators(vec![proto_validator]);

    assert!(res.is_ok(), "Error: {:?}", res.err());

    // Validate updated delegation state
    let updated_delegation = DELEGATIONS
        .load(deps.as_ref().storage, (&delegator_addr, &oper_addr))
        .unwrap();
    assert_eq!(
        updated_delegation.shares,
        Uint128::new(166666667666000000000000000000)
    ); // New delegation shares

    env.block.height += 5;

    let total_stake = query_total_stake_at_height(deps.as_ref(), env.clone(), None).unwrap();
    assert_eq!(total_stake, Uint128::new(166666667666));
    let stake = query_stake_at_height(deps.as_ref(), env.clone(), delegator_addr.to_string(), None)
        .unwrap();
    assert_eq!(stake, Uint128::new(166666667666));
}

#[test]
fn test_after_validator_begin_unbonding() {
    let mut deps = dependencies(); // Initialize dependencies
    let mut env = mock_env(); // Mock environment

    let admin = deps.api.addr_make("admin");
    // Define operator (valoper) and consensus (valcons) addresses
    let oper_addr = Addr::unchecked("neutronvaloper1xyz");
    let cons_addr = Addr::unchecked("neutronvalcons1xyz");

    let config = Config {
        name: String::from("Test Config"),
        description: String::from("Testing validator unbonding handler"),
        owner: admin.clone(),
        staking_proxy_info_contract_address: None,
    };
    CONFIG.save(deps.as_mut().storage, &config).unwrap();

    // Store an initial validator state with `bonded = true`
    BONDED_VALIDATORS_SET
        .save(
            deps.as_mut().storage,
            &vec![oper_addr.to_string()],
            env.block.height,
        )
        .unwrap();
    VALIDATORS
        .save(
            deps.as_mut().storage,
            &oper_addr,
            &Validator {
                oper_address: oper_addr.clone(),
                total_tokens: Uint128::new(1000),
                total_shares: Uint128::new(1000),
            },
            env.block.height,
        )
        .unwrap();

    // Pass height so we don't unbond on the saving height
    env.block.height += 5;

    let unbonding_height = env.block.height;

    // Mock the validator query response (now in unbonding state)
    let proto_validator = CosmosValidator {
        operator_address: oper_addr.to_string(),
        consensus_pubkey: None,
        status: 2,                  // Unbonding status
        tokens: "1000".to_string(), // Total tokens remain the same
        jailed: false,
        delegator_shares: "1000".to_string(),
        description: None,
        unbonding_height: (env.block.height + 1) as i64,
        unbonding_time: None,
        commission: None,
        min_self_delegation: "1".to_string(),
        unbonding_on_hold_ref_count: 0,
        unbonding_ids: vec![],
    };
    deps.querier.with_validators(vec![proto_validator]);

    // Call `after_validator_begin_unbonding`
    let res = after_validator_begin_unbonding(
        deps.as_mut(),
        env.clone(),
        cons_addr.to_string(),
        oper_addr.to_string(),
    );
    assert!(res.is_ok(), "Error: {:?}", res.err());
    assert!(
        !BONDED_VALIDATORS_SET
            .load(deps.as_ref().storage)
            .unwrap()
            .contains(&oper_addr.to_string()),
        "Validator should not be bonded after unbonding begins"
    );
    // Previous validator state should still be bonded
    assert!(
        BONDED_VALIDATORS_SET
            .may_load_at_height(deps.as_ref().storage, env.block.height - 1)
            .unwrap()
            .unwrap()
            .contains(&oper_addr.to_string()),
        "Validator should bonded before unbonding begins"
    );

    // Ensure response attributes match expected values
    let response = res.unwrap();
    assert_eq!(
        response.attributes,
        vec![
            ("action", "after_validator_begin_unbonding"),
            ("valoper_address", &*oper_addr.to_string()), // Match contract's attribute key
            ("unbonding_start_height", &*unbonding_height.to_string()),
        ]
    );
}<|MERGE_RESOLUTION|>--- conflicted
+++ resolved
@@ -405,16 +405,9 @@
     let expected_attributes = vec![
         ("action", "before_validator_slashed"),
         ("valoper_address", "neutronvaloper1xyz"),
-<<<<<<< HEAD
-        ("slashing_fraction", "0.1"), // 10% slashing
-        ("total_tokens", "900"),      // 10% slashed from 1000 → 900
-        ("total_shares", "1000"),     // Shares remain unchanged
-=======
-        ("cons_address", "neutronvalcons1xyz"),
         ("total_tokens", "900"),   // 10% slashed from 1000 → 900
         ("total_shares", "1000"),  // Shares remain unchanged
         ("tokens_to_burn", "100"), // 10% slashing
->>>>>>> ba758e26
     ];
 
     // Convert response attributes for assertion
@@ -538,13 +531,9 @@
     let expected_attributes = vec![
         ("action", "before_validator_slashed"),
         ("valoper_address", "neutronvaloper1xyz"),
-        ("slashing_fraction", "0.1"),
         ("total_tokens", "450"),
         ("total_shares", "500"),
-<<<<<<< HEAD
-=======
         ("tokens_to_burn", "50"),
->>>>>>> ba758e26
     ];
 
     // Convert `response.attributes` from `Vec<Attribute>` to `Vec<(&str, &str)>`
@@ -739,13 +728,9 @@
     let expected_attributes = vec![
         ("action", "before_validator_slashed"),
         ("valoper_address", oper_addr.as_str()),
-        ("slashing_fraction", slashing_fraction_str.as_str()), // Use the stored string
         ("total_tokens", "900"),
         ("total_shares", "1000"),
-<<<<<<< HEAD
-=======
         ("tokens_to_burn", "100"), // Use the stored string
->>>>>>> ba758e26
     ];
 
     assert_eq!(actual_attributes, expected_attributes);
