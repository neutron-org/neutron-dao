--- conflicted
+++ resolved
@@ -6,11 +6,7 @@
 };
 use crate::msg::{ExecuteMsg, InstantiateMsg};
 use crate::state::{
-<<<<<<< HEAD
-    Config, Delegation, Validator, BONDED_VALIDATORS, CONFIG, DAO, DELEGATIONS, VALIDATORS,
-=======
-    Config, Delegation, Validator, BLACKLISTED_ADDRESSES, CONFIG, DELEGATIONS, VALIDATORS,
->>>>>>> e6c0a697
+    Config, Delegation, Validator, BONDED_VALIDATORS, CONFIG, DELEGATIONS, VALIDATORS,
 };
 use crate::testing::mock_querier::mock_dependencies as dependencies;
 use cosmwasm_std::testing::message_info;
@@ -172,320 +168,6 @@
 }
 
 #[test]
-<<<<<<< HEAD
-=======
-fn test_add_and_remove_from_blacklist() {
-    let mut deps = mock_dependencies();
-    deps.api = deps.api.with_prefix("neutron");
-
-    let admin = deps.api.addr_make("admin");
-    let addr1 = deps.api.addr_make("addr1");
-    let addr2 = deps.api.addr_make("addr2");
-
-    // Initialize config with owner
-    let config = Config {
-        name: String::from("Test Config"),
-        description: String::from("Testing blacklist functionality"),
-        owner: admin.clone(),
-        staking_proxy_info_contract_address: None,
-    };
-    CONFIG.save(deps.as_mut().storage, &config).unwrap();
-
-    // Add addresses to the blacklist
-    let res = execute(
-        deps.as_mut(),
-        mock_env(),
-        message_info(&admin, &[]),
-        ExecuteMsg::AddToBlacklist {
-            addresses: vec![String::from(addr1.clone()), String::from(addr2.clone())],
-        },
-    );
-    assert!(res.is_ok(), "Error adding to blacklist: {:?}", res.err());
-
-    // Verify that addresses are blacklisted
-    let is_addr1_blacklisted = BLACKLISTED_ADDRESSES
-        .load(deps.as_ref().storage, addr1.clone())
-        .unwrap_or(false);
-    let is_addr2_blacklisted = BLACKLISTED_ADDRESSES
-        .load(deps.as_ref().storage, addr2.clone())
-        .unwrap_or(false);
-    assert!(is_addr1_blacklisted, "Address addr1 is not blacklisted");
-    assert!(is_addr2_blacklisted, "Address addr2 is not blacklisted");
-
-    // Remove addresses from the blacklist
-    let res = execute(
-        deps.as_mut(),
-        mock_env(),
-        message_info(&admin, &[]),
-        ExecuteMsg::RemoveFromBlacklist {
-            addresses: vec![String::from(addr1.clone()), String::from(addr2.clone())],
-        },
-    );
-    assert!(
-        res.is_ok(),
-        "Error removing from blacklist: {:?}",
-        res.err()
-    );
-
-    // Verify that addresses are no longer blacklisted
-    let is_addr1_blacklisted = BLACKLISTED_ADDRESSES
-        .may_load(deps.as_ref().storage, addr1)
-        .unwrap();
-    let is_addr2_blacklisted = BLACKLISTED_ADDRESSES
-        .may_load(deps.as_ref().storage, addr2)
-        .unwrap();
-    assert!(
-        is_addr1_blacklisted.is_none(),
-        "Address addr1 is still blacklisted"
-    );
-    assert!(
-        is_addr2_blacklisted.is_none(),
-        "Address addr2 is still blacklisted"
-    );
-}
-
-#[test]
-fn test_check_if_address_is_blacklisted() {
-    let mut deps = dependencies();
-    deps.api = deps.api.with_prefix("neutron");
-
-    let admin = deps.api.addr_make("admin");
-    let addr1 = deps.api.addr_make("addr1");
-    let addr2 = deps.api.addr_make("addr2");
-
-    // Initialize config with owner
-    let config = Config {
-        name: String::from("Test Config"),
-        description: String::from("Testing blacklist functionality"),
-        owner: admin.clone(),
-        staking_proxy_info_contract_address: None,
-    };
-    CONFIG.save(deps.as_mut().storage, &config).unwrap();
-
-    // Add an address to the blacklist
-    let res = execute(
-        deps.as_mut(),
-        mock_env(),
-        message_info(&admin, &[]),
-        ExecuteMsg::AddToBlacklist {
-            addresses: vec![addr1.to_string()],
-        },
-    );
-    assert!(res.is_ok(), "Error adding to blacklist: {:?}", res.err());
-
-    // Query if the address is blacklisted
-    let query_res = query(
-        deps.as_ref(),
-        mock_env(),
-        QueryMsg::IsAddressBlacklisted {
-            address: addr1.to_string(),
-        },
-    );
-    assert!(
-        query_res.is_ok(),
-        "Error querying blacklist status: {:?}",
-        query_res.err()
-    );
-
-    let is_blacklisted: bool = from_json(query_res.unwrap()).unwrap();
-    assert!(is_blacklisted, "Address addr1 should be blacklisted");
-
-    // Query an address that is not blacklisted
-    let query_res = query(
-        deps.as_ref(),
-        mock_env(),
-        QueryMsg::IsAddressBlacklisted {
-            address: addr2.to_string(),
-        },
-    );
-    assert!(
-        query_res.is_ok(),
-        "Error querying blacklist status: {:?}",
-        query_res.err()
-    );
-
-    let is_blacklisted: bool = from_json(query_res.unwrap()).unwrap();
-    assert!(!is_blacklisted, "Address addr2 should not be blacklisted");
-}
-
-#[test]
-fn test_total_vp_excludes_blacklisted_addresses() {
-    let mut deps = dependencies();
-    deps.api = deps.api.with_prefix("neutron");
-
-    let admin = deps.api.addr_make("admin");
-    let delegator1 = deps.api.addr_make("delegator1");
-    let delegator2 = deps.api.addr_make("delegator2");
-
-    let env = mock_env();
-
-    let config = Config {
-        name: "Test Vault".to_string(),
-        description: "Testing vault functionality".to_string(),
-        owner: admin.clone(),
-        staking_proxy_info_contract_address: None,
-    };
-    CONFIG.save(deps.as_mut().storage, &config).unwrap();
-
-    // Define consensus and operator addresses
-    let cons_addr1 = Addr::unchecked("neutronvalcons1xyz");
-    let oper_addr1 = Addr::unchecked("neutronvaloper1xyz");
-    let cons_addr2 = Addr::unchecked("neutronvalcons2xyz");
-    let oper_addr2 = Addr::unchecked("neutronvaloper2xyz");
-
-    // Add validators using consensus address as the key
-    let validator1 = Validator {
-        cons_address: cons_addr1.clone(),
-        oper_address: oper_addr1.clone(),
-        bonded: true,
-        total_tokens: Uint128::new(1000),
-        total_shares: Uint128::new(1000),
-    };
-    VALIDATORS
-        .save(
-            deps.as_mut().storage,
-            &cons_addr1,
-            &validator1,
-            env.block.height,
-        )
-        .unwrap();
-
-    let validator2 = Validator {
-        cons_address: cons_addr2.clone(),
-        oper_address: oper_addr2.clone(),
-        bonded: true,
-        total_tokens: Uint128::new(500),
-        total_shares: Uint128::new(500),
-    };
-    VALIDATORS
-        .save(
-            deps.as_mut().storage,
-            &cons_addr2,
-            &validator2,
-            env.block.height,
-        )
-        .unwrap();
-
-    let delegation1 = Delegation {
-        delegator_address: delegator1.clone(),
-        validator_address: oper_addr1.clone(), // Uses operator address
-        shares: Uint128::new(500),
-    };
-    DELEGATIONS
-        .save(
-            deps.as_mut().storage,
-            (&delegator1, &oper_addr1),
-            &delegation1,
-            env.block.height,
-        )
-        .unwrap();
-
-    let delegation2 = Delegation {
-        delegator_address: delegator2.clone(),
-        validator_address: oper_addr2.clone(), // Uses operator address
-        shares: Uint128::new(500),
-    };
-    DELEGATIONS
-        .save(
-            deps.as_mut().storage,
-            (&delegator2, &oper_addr2),
-            &delegation2,
-            env.block.height,
-        )
-        .unwrap();
-
-    // Query total voting power **before** blacklisting anything
-    let initial_query_res = query(
-        deps.as_ref(),
-        env.clone(),
-        QueryMsg::TotalPowerAtHeight {
-            height: Some(env.block.height + 1),
-        },
-    );
-    assert!(
-        initial_query_res.is_ok(),
-        "Error querying total power before blacklisting: {:?}",
-        initial_query_res.err()
-    );
-
-    let initial_total_power: Uint128 = from_json(initial_query_res.unwrap()).unwrap();
-
-    // Expected power: sum of both validator tokens (1000 + 500 = 1500)
-    assert_eq!(
-        initial_total_power,
-        Uint128::new(1500),
-        "Initial total power should be sum of both validators' tokens"
-    );
-
-    // Blacklist address "addr2"
-    let res = execute(
-        deps.as_mut(),
-        env.clone(),
-        message_info(&admin, &[]),
-        ExecuteMsg::AddToBlacklist {
-            addresses: vec![delegator2.to_string()],
-        },
-    );
-    assert!(res.is_ok(), "Error adding to blacklist: {:?}", res.err());
-
-    // Ensure validator1 still exists and has tokens
-    let validator1_state = VALIDATORS.load(deps.as_ref().storage, &cons_addr1).unwrap();
-    assert_eq!(
-        validator1_state.total_tokens,
-        Uint128::new(1000),
-        "Validator1's tokens are incorrect"
-    );
-
-    // Ensure validator2 still exists
-    let validator2_state = VALIDATORS.load(deps.as_ref().storage, &cons_addr2).unwrap();
-    assert_eq!(
-        validator2_state.total_tokens,
-        Uint128::new(500),
-        "Validator2's tokens are incorrect"
-    );
-
-    // Ensure delegation1 is still present
-    let delegation1_state = DELEGATIONS
-        .load(deps.as_ref().storage, (&delegator1, &oper_addr1))
-        .unwrap();
-    assert_eq!(
-        delegation1_state.shares,
-        Uint128::new(500),
-        "Delegation1 shares incorrect"
-    );
-
-    // Ensure delegation2 is blacklisted correctly
-    let is_blacklisted = BLACKLISTED_ADDRESSES
-        .load(deps.as_ref().storage, delegator2.clone())
-        .unwrap_or(false);
-    assert!(is_blacklisted, "Delegator2 should be blacklisted");
-
-    // Query total voting power **after** blacklisting
-    let query_res = query(
-        deps.as_ref(),
-        env.clone(),
-        QueryMsg::TotalPowerAtHeight {
-            height: Some(env.block.height + 1),
-        },
-    );
-    assert!(
-        query_res.is_ok(),
-        "Error querying total power after blacklisting: {:?}",
-        query_res.err()
-    );
-
-    let total_power: Uint128 = from_json(query_res.unwrap()).unwrap();
-
-    // Only validator1's power should count (1000), validator2's delegation is blacklisted
-    assert_eq!(
-        total_power,
-        Uint128::new(1000),
-        "Total power should exclude blacklisted address"
-    );
-}
-
-#[test]
->>>>>>> e6c0a697
 fn test_after_validator_bonded_with_mock_query() {
     let mut deps = dependencies(); // Using the mock_dependencies function
     let env = mock_env(); // Creating a mock environment
@@ -551,15 +233,10 @@
 
     // Load updated validator state
     let updated_validator = VALIDATORS.load(deps.as_ref().storage, &oper_addr).unwrap(); //  Now using operator address as the key
-<<<<<<< HEAD
     assert!(BONDED_VALIDATORS
         .load(deps.as_ref().storage)
         .unwrap()
-        .contains(&updated_validator.oper_address.to_string())); // TODO: load_at_height(n) empty, n+1 should have one element
-    assert!(updated_validator.active, "Validator should remain active");
-=======
-    assert!(updated_validator.bonded, "Validator should be bonded");
->>>>>>> e6c0a697
+        .contains(&updated_validator.oper_address.to_string()));
     assert_eq!(updated_validator.total_tokens, Uint128::new(1000));
     assert_eq!(updated_validator.total_shares, Uint128::new(1000));
 
@@ -968,62 +645,6 @@
 }
 
 #[test]
-<<<<<<< HEAD
-=======
-fn test_after_validator_created_with_mock_query() {
-    let mut deps = dependencies();
-
-    let env = mock_env();
-
-    // Define operator (valoper) and consensus (valcons) addresses
-    let oper_addr = Addr::unchecked("neutronvaloper1xyz");
-
-    // Mock the validator query response
-    let proto_validator = CosmosValidator {
-        operator_address: oper_addr.to_string(),
-        consensus_pubkey: None,
-        jailed: false,
-        status: 2, // Unbonded status
-        tokens: "1000".to_string(),
-        delegator_shares: "1000".to_string(),
-        description: None,
-        unbonding_height: 0,
-        unbonding_time: None,
-        commission: None,
-        min_self_delegation: "1".to_string(),
-        unbonding_on_hold_ref_count: 0,
-        unbonding_ids: vec![],
-    };
-
-    deps.querier.with_validators(vec![proto_validator]);
-
-    // Call `after_validator_created`
-    let res = after_validator_created(deps.as_mut(), env.clone(), oper_addr.to_string());
-    assert!(res.is_ok(), "Error: {:?}", res.err());
-
-    let validator = VALIDATORS.load(deps.as_ref().storage, &oper_addr).unwrap();
-    assert_eq!(
-        validator.oper_address, oper_addr,
-        "Operator address mismatch"
-    );
-    assert!(
-        !validator.bonded,
-        "Validator should not be bonded initially"
-    );
-    assert_eq!(
-        validator.total_tokens,
-        Uint128::new(1000),
-        "Total tokens do not match the mocked data"
-    );
-    assert_eq!(
-        validator.total_shares,
-        Uint128::new(1000),
-        "Total shares do not match the mocked data"
-    );
-}
-
-#[test]
->>>>>>> e6c0a697
 fn test_create_delegation_and_query_voting_power_direct_write() {
     let mut deps = mock_dependencies();
     let mut env = mock_env();
@@ -1534,12 +1155,9 @@
         )
         .unwrap();
 
-<<<<<<< HEAD
     // Pass height so we don't unbond on the saving height
     env.block.height += 5;
 
-=======
->>>>>>> e6c0a697
     let unbonding_height = env.block.height;
 
     // Mock the validator query response (now in unbonding state)
@@ -1578,7 +1196,6 @@
             .contains(&updated_validator.oper_address.to_string()),
         "Validator should not be bonded after unbonding begins"
     );
-<<<<<<< HEAD
     // Previous validator state should still be bonded
     assert!(
         BONDED_VALIDATORS
@@ -1588,12 +1205,6 @@
             .contains(&updated_validator.oper_address.to_string()),
         "Validator should bonded before unbonding begins"
     );
-    assert!(
-        updated_validator.active,
-        "Validator should remain active during unbonding"
-    );
-=======
->>>>>>> e6c0a697
     assert_eq!(
         updated_validator.total_tokens,
         Uint128::new(1000),
@@ -1612,10 +1223,6 @@
         vec![
             ("action", "after_validator_begin_unbonding"),
             ("valoper_address", &*oper_addr.to_string()), // Match contract's attribute key
-<<<<<<< HEAD
-=======
-            ("cons_address", &*cons_addr.to_string()),
->>>>>>> e6c0a697
             ("unbonding_start_height", &*unbonding_height.to_string()),
         ]
     );
