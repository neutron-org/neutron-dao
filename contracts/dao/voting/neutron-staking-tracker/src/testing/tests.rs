#[cfg(test)]
use crate::contract::{
    after_delegation_modified, after_validator_bonded, after_validator_created,
    before_delegation_removed, before_validator_slashed, execute, instantiate, query,
    query_total_power_at_height, query_voting_power_at_height,
};
use crate::msg::{ExecuteMsg, InstantiateMsg, QueryMsg};
use crate::state::{
    Config, Delegation, Validator, BLACKLISTED_ADDRESSES, CONFIG, DAO, DELEGATIONS, VALIDATORS,
};
use crate::testing::mock_querier::mock_dependencies as dependencies;
use cosmwasm_std::testing::message_info;
use cosmwasm_std::{
    from_json,
    testing::{mock_dependencies, mock_env},
    to_json_binary, Addr, Decimal, Decimal256, Uint128,
};
use neutron_std::types::cosmos::staking::v1beta1::{
    QueryValidatorResponse, Validator as CosmosValidator,
};
use std::collections::HashMap;
use std::str::FromStr;

#[test]
fn test_query_validator_response_serialization() {
    let validator = CosmosValidator {
        operator_address: "validator1".to_string(),
        consensus_pubkey: None,
        jailed: false,
        status: 3, // Bonded
        tokens: "1000".to_string(),
        delegator_shares: "1000".to_string(),
        description: None,
        unbonding_height: 0,
        unbonding_time: None,
        commission: None,
        min_self_delegation: "1".to_string(),
        unbonding_on_hold_ref_count: 0,
        unbonding_ids: vec![],
    };

    let response = QueryValidatorResponse {
        validator: Some(validator),
    };

    let binary = to_json_binary(&response).unwrap();
    assert!(binary.len() > 0); // Ensure serialization is successful
}

#[test]
fn test_instantiate() {
    let mut deps = mock_dependencies();
    deps.api = deps.api.with_prefix("neutron");

    //  Use a properly formatted Neutron Bech32 address
    let valid_neutron_address = deps
        .api
        .addr_make("neutron1qqqqqqqqqqqqqqqqqqqqqqqqqqqqqqqq96d9h3");

    let msg = InstantiateMsg {
        name: "Test DAO".to_string(),
        description: "A test DAO contract".to_string(),
        owner: valid_neutron_address.to_string(), //  Use valid address
        denom: "denom".to_string(),
        staking_proxy_info_contract_address: None,
    };

    let info = message_info(&valid_neutron_address, &[]); //  Use the same address

    let res = instantiate(deps.as_mut(), mock_env(), info.clone(), msg);
    if let Err(err) = &res {
        println!("Instantiation Error: {:?}", err);
    }
    assert!(res.is_ok(), "Error: {:?}", res.err());

    // Validate the stored config
    let config = CONFIG.load(&deps.storage).unwrap();
    assert_eq!(config.name, "Test DAO");
    assert_eq!(config.description, "A test DAO contract");
    assert_eq!(config.owner, valid_neutron_address); //  Fix assertion
    assert_eq!(config.denom, "denom");

    // Validate DAO storage
    let dao = DAO.load(&deps.storage).unwrap();
    assert_eq!(dao, valid_neutron_address); //  Fix assertion
}

#[test]
fn test_execute_update_config() {
    let mut deps = mock_dependencies();
    deps.api = deps.api.with_prefix("neutron");

    let owner = &deps.api.addr_make("owner");
    let creator = &deps.api.addr_make("creator");

    // Initialize the contract
    let msg = InstantiateMsg {
        name: "Test".to_string(),
        description: "A test contract".to_string(),
        owner: owner.to_string(),
        denom: "denom".to_string(),
        staking_proxy_info_contract_address: None,
    };
    let info = message_info(creator, &[]);
    instantiate(deps.as_mut(), mock_env(), info, msg).unwrap();

    let new_owner = deps.api.addr_make("new_owner");
    let new_staking_proxy_info_contract_address = deps
        .api
        .addr_make("new_staking_proxy_info_contract_address");
    // Update config with correct owner
    let update_msg = ExecuteMsg::UpdateConfig {
        owner: Some(new_owner.to_string()),
        name: Some("Updated DAO".to_string()),
        description: Some("Updated description".to_string()),
        staking_proxy_info_contract_address: Some(
            new_staking_proxy_info_contract_address.to_string(),
        ),
    };
    let info = message_info(owner, &[]);
    let res = execute(deps.as_mut(), mock_env(), info, update_msg);
    assert!(res.is_ok());

    // Validate updated config
    let config = CONFIG.load(&deps.storage).unwrap();
    assert_eq!(config.name, "Updated DAO");
    assert_eq!(config.description, "Updated description");
    assert_eq!(config.owner, new_owner);
    assert_eq!(
        config.staking_proxy_info_contract_address,
        Some(new_staking_proxy_info_contract_address)
    );
}

#[test]
fn test_update_config_unauthorized() {
    let mut deps = mock_dependencies();
    deps.api = deps.api.with_prefix("neutron");

    let owner = &deps.api.addr_make("owner");
    let new_staking_proxy_info_contract_address = deps
        .api
        .addr_make("new_staking_proxy_info_contract_address");
    let new_owner = &deps.api.addr_make("new_owner");
    let creator = &deps.api.addr_make("creator");
    let unauthorized = &deps.api.addr_make("unauthorized");

    // Initialize the contract
    let msg = InstantiateMsg {
        name: "Test DAO".to_string(),
        description: "A test DAO contract".to_string(),
        owner: owner.to_string(),
        denom: "denom".to_string(),
        staking_proxy_info_contract_address: None,
    };
    let info = message_info(creator, &[]);
    instantiate(deps.as_mut(), mock_env(), info, msg).unwrap();

    // Try to update config with wrong owner
    let update_msg = ExecuteMsg::UpdateConfig {
        owner: Some(new_owner.to_string()),
        name: Some("Updated DAO".to_string()),
        description: Some("Updated description".to_string()),
        staking_proxy_info_contract_address: Some(
            new_staking_proxy_info_contract_address.to_string(),
        ),
    };
    let info = message_info(unauthorized, &[]);
    let res = execute(deps.as_mut(), mock_env(), info, update_msg);
    assert!(res.is_err());

    // Ensure config is unchanged
    let config = CONFIG.load(&deps.storage).unwrap();
    assert_eq!(config.name, "Test DAO");
    assert_eq!(config.description, "A test DAO contract");
    assert_eq!(config.owner, owner);
    assert_eq!(config.staking_proxy_info_contract_address, None);
}

#[test]
fn test_add_and_remove_from_blacklist() {
    let mut deps = mock_dependencies();
    deps.api = deps.api.with_prefix("neutron");

    let admin = deps.api.addr_make("admin");
    let addr1 = deps.api.addr_make("addr1");
    let addr2 = deps.api.addr_make("addr2");

    // Initialize config with owner
    let config = Config {
        name: String::from("Test Config"),
        description: String::from("Testing blacklist functionality"),
        owner: admin.clone(),
        denom: String::from("testdenom"),
        staking_proxy_info_contract_address: None,
    };
    CONFIG.save(deps.as_mut().storage, &config).unwrap();

    // Add addresses to the blacklist
    let res = execute(
        deps.as_mut(),
        mock_env(),
        message_info(&admin, &[]),
        ExecuteMsg::AddToBlacklist {
            addresses: vec![String::from(addr1.clone()), String::from(addr2.clone())],
        },
    );
    assert!(res.is_ok(), "Error adding to blacklist: {:?}", res.err());

    // Verify that addresses are blacklisted
    let is_addr1_blacklisted = BLACKLISTED_ADDRESSES
        .load(deps.as_ref().storage, addr1.clone())
        .unwrap_or(false);
    let is_addr2_blacklisted = BLACKLISTED_ADDRESSES
        .load(deps.as_ref().storage, addr2.clone())
        .unwrap_or(false);
    assert!(is_addr1_blacklisted, "Address addr1 is not blacklisted");
    assert!(is_addr2_blacklisted, "Address addr2 is not blacklisted");

    // Remove addresses from the blacklist
    let res = execute(
        deps.as_mut(),
        mock_env(),
        message_info(&admin, &[]),
        ExecuteMsg::RemoveFromBlacklist {
            addresses: vec![String::from(addr1.clone()), String::from(addr2.clone())],
        },
    );
    assert!(
        res.is_ok(),
        "Error removing from blacklist: {:?}",
        res.err()
    );

    // Verify that addresses are no longer blacklisted
    let is_addr1_blacklisted = BLACKLISTED_ADDRESSES
        .may_load(deps.as_ref().storage, addr1)
        .unwrap();
    let is_addr2_blacklisted = BLACKLISTED_ADDRESSES
        .may_load(deps.as_ref().storage, addr2)
        .unwrap();
    assert!(
        is_addr1_blacklisted.is_none(),
        "Address addr1 is still blacklisted"
    );
    assert!(
        is_addr2_blacklisted.is_none(),
        "Address addr2 is still blacklisted"
    );
}

#[test]
fn test_check_if_address_is_blacklisted() {
    let mut deps = dependencies();
    deps.api = deps.api.with_prefix("neutron");

    let admin = deps.api.addr_make("admin");
    let addr1 = deps.api.addr_make("addr1");
    let addr2 = deps.api.addr_make("addr2");

    // Initialize config with owner
    let config = Config {
        name: String::from("Test Config"),
        description: String::from("Testing blacklist functionality"),
        owner: admin.clone(),
        denom: String::from("testdenom"),
        staking_proxy_info_contract_address: None,
    };
    CONFIG.save(deps.as_mut().storage, &config).unwrap();

    // Add an address to the blacklist
    let res = execute(
        deps.as_mut(),
        mock_env(),
        message_info(&admin, &[]),
        ExecuteMsg::AddToBlacklist {
            addresses: vec![addr1.to_string()],
        },
    );
    assert!(res.is_ok(), "Error adding to blacklist: {:?}", res.err());

    // Query if the address is blacklisted
    let query_res = query(
        deps.as_ref(),
        mock_env(),
        QueryMsg::IsAddressBlacklisted {
            address: addr1.to_string(),
        },
    );
    assert!(
        query_res.is_ok(),
        "Error querying blacklist status: {:?}",
        query_res.err()
    );

    let is_blacklisted: bool = from_json(query_res.unwrap()).unwrap();
    assert!(is_blacklisted, "Address addr1 should be blacklisted");

    // Query an address that is not blacklisted
    let query_res = query(
        deps.as_ref(),
        mock_env(),
        QueryMsg::IsAddressBlacklisted {
            address: addr2.to_string(),
        },
    );
    assert!(
        query_res.is_ok(),
        "Error querying blacklist status: {:?}",
        query_res.err()
    );

    let is_blacklisted: bool = from_json(query_res.unwrap()).unwrap();
    assert!(!is_blacklisted, "Address addr2 should not be blacklisted");
}

#[test]
fn test_total_vp_excludes_blacklisted_addresses() {
    let mut deps = dependencies();
    deps.api = deps.api.with_prefix("neutron");

    let admin = deps.api.addr_make("admin");
    let delegator1 = deps.api.addr_make("delegator1");
    let delegator2 = deps.api.addr_make("delegator2");

    let env = mock_env();

    let config = Config {
        name: "Test Vault".to_string(),
        description: "Testing vault functionality".to_string(),
        owner: admin.clone(),
        denom: "token".to_string(),
        staking_proxy_info_contract_address: None,
    };
    CONFIG.save(deps.as_mut().storage, &config).unwrap();

    // Define consensus and operator addresses
    let cons_addr1 = Addr::unchecked("neutronvalcons1xyz");
    let oper_addr1 = Addr::unchecked("neutronvaloper1xyz");
    let cons_addr2 = Addr::unchecked("neutronvalcons2xyz");
    let oper_addr2 = Addr::unchecked("neutronvaloper2xyz");

    // Add validators using operator address as the key
    let validator1 = Validator {
        cons_address: cons_addr1.clone(),
        oper_address: oper_addr1.clone(),
        bonded: true,
        total_tokens: Uint128::new(1000),
        total_shares: Decimal::from_str("1000.000000000000000000").unwrap(),
        active: true,
    };
    VALIDATORS
        .save(
            deps.as_mut().storage,
            &oper_addr1,
            &validator1,
            env.block.height,
        )
        .unwrap();

    let validator2 = Validator {
        cons_address: cons_addr2.clone(),
        oper_address: oper_addr2.clone(),
        bonded: true,
        total_tokens: Uint128::new(500),
        total_shares: Decimal::from_str("500.000000000000000000").unwrap(),
        active: true,
    };
    VALIDATORS
        .save(
            deps.as_mut().storage,
            &oper_addr2,
            &validator2,
            env.block.height,
        )
        .unwrap();

    let delegation1 = Delegation {
        delegator_address: delegator1.clone(),
        validator_address: oper_addr1.clone(),
        shares: Decimal::from_str("500.000000000000000000").unwrap(),
    };
    DELEGATIONS
        .save(
            deps.as_mut().storage,
            (&delegator1, &oper_addr1),
            &delegation1,
            env.block.height,
        )
        .unwrap();

    let delegation2 = Delegation {
        delegator_address: delegator2.clone(),
        validator_address: oper_addr2.clone(),
        shares: Decimal::from_str("500.000000000000000000").unwrap(),
    };
    DELEGATIONS
        .save(
            deps.as_mut().storage,
            (&delegator2, &oper_addr2),
            &delegation2,
            env.block.height,
        )
        .unwrap();

    // Query total voting power **before** blacklisting anything
    let initial_query_res = query(
        deps.as_ref(),
        env.clone(),
        QueryMsg::TotalPowerAtHeight {
            height: Some(env.block.height + 1),
        },
    );
    assert!(
        initial_query_res.is_ok(),
        "Error querying total power before blacklisting: {:?}",
        initial_query_res.err()
    );

    let initial_total_power: Uint128 = from_json(initial_query_res.unwrap()).unwrap();

    // Expected power: sum of both validator tokens (1000 + 500 = 1500)
    assert_eq!(
        initial_total_power,
        Uint128::new(1500),
        "Initial total power should be sum of both validators' tokens"
    );

    // Blacklist delegator2
    let res = execute(
        deps.as_mut(),
        env.clone(),
        message_info(&admin, &[]),
        ExecuteMsg::AddToBlacklist {
            addresses: vec![delegator2.to_string()],
        },
    );
    assert!(res.is_ok(), "Error adding to blacklist: {:?}", res.err());

    // Ensure validator1 still exists and has tokens
    let validator1_state = VALIDATORS.load(deps.as_ref().storage, &oper_addr1).unwrap();
    assert_eq!(
        validator1_state.total_tokens,
        Uint128::new(1000),
        "Validator1's tokens are incorrect"
    );

    // Ensure validator2 still exists
    let validator2_state = VALIDATORS.load(deps.as_ref().storage, &oper_addr2).unwrap();
    assert_eq!(
        validator2_state.total_tokens,
        Uint128::new(500),
        "Validator2's tokens are incorrect"
    );

    // Ensure delegation1 is still present
    let delegation1_state = DELEGATIONS
        .load(deps.as_ref().storage, (&delegator1, &oper_addr1))
        .unwrap();
    assert_eq!(
        delegation1_state.shares,
        Decimal::from_str("500.000000000000000000").unwrap(),
        "Delegation1 shares incorrect"
    );

    // Ensure delegation2 is blacklisted correctly
    let is_blacklisted = BLACKLISTED_ADDRESSES
        .load(deps.as_ref().storage, delegator2.clone())
        .unwrap_or(false);
    assert!(is_blacklisted, "Delegator2 should be blacklisted");

    // Query total voting power **after** blacklisting
    let query_res = query(
        deps.as_ref(),
        env.clone(),
        QueryMsg::TotalPowerAtHeight {
            height: Some(env.block.height + 1),
        },
    );
    assert!(
        query_res.is_ok(),
        "Error querying total power after blacklisting: {:?}",
        query_res.err()
    );

    let total_power: Uint128 = from_json(query_res.unwrap()).unwrap();

    // Only validator1's power should count (1000), validator2's delegation is blacklisted
    assert_eq!(
        total_power,
        Uint128::new(1000),
        "Total power should exclude blacklisted address"
    );
}

#[test]
fn test_after_validator_bonded_with_mock_query() {
    let mut deps = dependencies(); // Using the mock_dependencies function
    let env = mock_env(); // Creating a mock environment

    // Define operator (valoper) and consensus (valcons) addresses
    let oper_addr = Addr::unchecked("neutronvaloper1xyz");
    let cons_addr = Addr::unchecked("neutronvalcons1xyz");

    // Store an initial validator state with `bonded = false`
    VALIDATORS
        .save(
            deps.as_mut().storage,
            &oper_addr,
            &Validator {
                cons_address: cons_addr.clone(),
                oper_address: oper_addr.clone(),
                bonded: false,
                total_tokens: Uint128::zero(),
                total_shares: Decimal::zero(), // Updated to Decimal
                active: true,
            },
            env.block.height,
        )
        .unwrap();

    // Mock the validator query response
    let proto_validator = CosmosValidator {
        operator_address: oper_addr.to_string(),
        consensus_pubkey: None,
        status: 3, // Bonded status
        tokens: "1000".to_string(),
        jailed: false,
        delegator_shares: "1000.000000000000000000".to_string(), // Updated for Decimal precision
        description: None,
        unbonding_height: 0,
        unbonding_time: None,
        commission: None,
        min_self_delegation: "1".to_string(),
        unbonding_on_hold_ref_count: 0,
        unbonding_ids: vec![],
    };
    deps.querier.with_validators(vec![proto_validator]);

    // Call `after_validator_bonded`
    let res = after_validator_bonded(
        deps.as_mut(),
        env.clone(),
        cons_addr.to_string(),
        oper_addr.to_string(),
    );
    assert!(res.is_ok(), "Error: {:?}", res.err());

    // Load updated validator state
    let updated_validator = VALIDATORS.load(deps.as_ref().storage, &oper_addr).unwrap(); //  Now using operator address as the key
    assert!(updated_validator.bonded, "Validator should be bonded");
    assert!(updated_validator.active, "Validator should remain active");
    assert_eq!(updated_validator.total_tokens, Uint128::new(1000));
    assert_eq!(
        updated_validator.total_shares,
        Decimal::from_atomics(Uint128::new(1000), 0).unwrap()
    ); // Ensure Decimal conversion

    // Ensure response attributes match expected values
    let response = res.unwrap();
    assert_eq!(
        response.attributes,
        vec![
            ("action", "validator_bonded"),
            ("valcons_address", &*cons_addr.to_string()), // Match contract's attribute key
            ("valoper_address", &*oper_addr.to_string()), // Match contract's attribute key
            ("total_tokens", "1000"),
            ("total_shares", "1000"), // Match Decimal formatting
        ]
    );
}

#[test]
fn test_before_validator_slashed_with_self_bonded_only() {
    let mut deps = mock_dependencies();
    let env = mock_env();

    // store CONFIG
    let config = Config {
        name: "Test Vault".to_string(),
        description: "Testing vault functionality".to_string(),
        owner: deps.api.addr_make("admin"),
        denom: "token".to_string(),
        staking_proxy_info_contract_address: Some(
            deps.api.addr_make("staking_proxy_info_contract_address"),
        ),
    };
    CONFIG.save(deps.as_mut().storage, &config).unwrap();

    // Define consensus and operator addresses
    let cons_addr = Addr::unchecked("neutronvalcons1xyz");
    let oper_addr = Addr::unchecked("neutronvaloper1xyz");

    // Validator has self-bonded tokens but no external delegations
    let validator = Validator {
        cons_address: cons_addr.clone(),
        oper_address: oper_addr.clone(),
        bonded: true,
        total_tokens: Uint128::new(1000), // Self-bonded tokens
        total_shares: Decimal::from_atomics(Uint128::new(1000), 0).unwrap(), // Proper Decimal conversion (scale = 0)
        active: true,
    };

    // Store validator state by operator address
    VALIDATORS
        .save(deps.as_mut().storage, &oper_addr, &validator, 0)
        .unwrap();

    let slashing_fraction = Decimal256::percent(10); // 10% slashing

    // Call `before_validator_slashed` with the validator’s address
    let res = before_validator_slashed(
        deps.as_mut(),
        env.clone(),
        oper_addr.to_string(),
        slashing_fraction,
    );

    assert!(
        res.is_ok(),
        "Expected successful execution but got error: {:?}",
        res.err()
    );

    // Validate the updated validator state
    let updated_validator = VALIDATORS.load(deps.as_ref().storage, &oper_addr).unwrap();
    assert_eq!(updated_validator.total_tokens, Uint128::new(900)); // 10% slashed
    assert_eq!(
        updated_validator.total_shares,
        Decimal::from_atomics(Uint128::new(1000), 0).unwrap()
    ); // Shares remain the same (scale = 0)

    // Validate response attributes
    let response = res.unwrap();
    let expected_attributes = vec![
        ("action", "before_validator_slashed"),
        ("valoper_address", "neutronvaloper1xyz"),
        ("cons_address", "neutronvalcons1xyz"),
        ("total_tokens", "900"),      // 10% slashed from 1000 → 900
        ("total_shares", "1000"),     // Shares remain unchanged
        ("slashing_fraction", "0.1"), // 10% slashing
    ];

    // Convert response attributes for assertion
    let actual_attributes: Vec<(&str, &str)> = response
        .attributes
        .iter()
        .map(|attr| (attr.key.as_str(), attr.value.as_str()))
        .collect();

    assert_eq!(actual_attributes, expected_attributes);
}

#[test]
fn test_before_validator_slashed() {
    let mut deps = dependencies();
    let env = mock_env();

    // store CONFIG
    let config = Config {
        name: "Test Vault".to_string(),
        description: "Testing vault functionality".to_string(),
        owner: deps.api.addr_make("admin"),
        denom: "token".to_string(),
        staking_proxy_info_contract_address: Some(
            deps.api.addr_make("staking_proxy_info_contract_address"),
        ),
    };
    CONFIG.save(deps.as_mut().storage, &config).unwrap();

    // Define operator and consensus addresses
    let oper_addr = Addr::unchecked("neutronvaloper1xyz");
    let cons_addr = Addr::unchecked("neutronvalcons1xyz");

    // Store validator using `valoper_address` as the key
    let validator = Validator {
        cons_address: cons_addr.clone(), // Still stored inside struct
        oper_address: oper_addr.clone(),
        bonded: true,
        total_tokens: Uint128::new(500),
        total_shares: Decimal::from_atomics(Uint128::new(500), 0).unwrap(), // Use Decimal with scale = 0
        active: true,
    };
    VALIDATORS
        .save(
            deps.as_mut().storage,
            &oper_addr, //  Using `valoper_address` as the key
            &validator,
            env.block.height,
        )
        .unwrap();

    // Store delegation using `valoper_address`
    let delegator_addr = Addr::unchecked("delegator1");
    let delegation = Delegation {
        delegator_address: delegator_addr.clone(),
        validator_address: oper_addr.clone(), // Uses `valoper_address`
        shares: Decimal::from_atomics(Uint128::new(500), 0).unwrap(), // Use Decimal
    };
    DELEGATIONS
        .save(
            deps.as_mut().storage,
            (&delegator_addr, &oper_addr), // Using `valoper_address`
            &delegation,
            env.block.height,
        )
        .unwrap();

    let slashing_fraction = Decimal256::percent(10); // 10% slashing

    // Mock validator query before calling `before_validator_slashed`
    let proto_validator = CosmosValidator {
        operator_address: oper_addr.to_string(),
        consensus_pubkey: None,
        status: 3,                 // Bonded status
        tokens: "450".to_string(), // 10% slashed, from 500 → 450
        jailed: false,
        delegator_shares: "500.000000000000000000".to_string(), // Proper Decimal format
        description: None,
        unbonding_height: 0,
        unbonding_time: None,
        commission: None,
        min_self_delegation: "1".to_string(),
        unbonding_on_hold_ref_count: 0,
        unbonding_ids: vec![],
    };

    deps.querier.with_validators(vec![proto_validator.clone()]);

    // Mock delegation query result
    deps.querier.with_delegations(HashMap::from([(
        (delegator_addr.to_string(), oper_addr.to_string()),
        Decimal::from_atomics(Uint128::new(500), 0).unwrap(), // Ensure delegation data is available
    )]));

    // Call `before_validator_slashed`
    let res = before_validator_slashed(
        deps.as_mut(),
        env.clone(),
        oper_addr.to_string(),
        slashing_fraction,
    );
    assert!(res.is_ok(), "Error: {:?}", res.err());

    // Validate the updated validator state (using `valoper_address` as the key)
    let updated_validator = VALIDATORS.load(deps.as_ref().storage, &oper_addr).unwrap();
    assert_eq!(updated_validator.total_tokens, Uint128::new(450)); // Tokens reduced
    assert_eq!(
        updated_validator.total_shares,
        Decimal::from_atomics(Uint128::new(500), 0).unwrap()
    ); // Shares remain the same

    // Validate the updated delegation state
    let updated_delegation = DELEGATIONS
        .load(deps.as_ref().storage, (&delegator_addr, &oper_addr))
        .unwrap();
    assert_eq!(
        updated_delegation.shares,
        Decimal::from_atomics(Uint128::new(500), 0).unwrap()
    ); // Shares remain unchanged

    // Validate the response attributes
    let response = res.unwrap();
    let expected_attributes = vec![
        ("action", "before_validator_slashed"),
        ("valoper_address", "neutronvaloper1xyz"),
        ("cons_address", "neutronvalcons1xyz"),
        ("total_tokens", "450"),
        ("total_shares", "500"), // Ensure decimal formatting
        ("slashing_fraction", "0.1"),
    ];

    // Convert `response.attributes` from `Vec<Attribute>` to `Vec<(&str, &str)>`
    let actual_attributes: Vec<(&str, &str)> = response
        .attributes
        .iter()
        .map(|attr| (attr.key.as_str(), attr.value.as_str()))
        .collect();

    // Assert that both vectors match
    assert_eq!(actual_attributes, expected_attributes);
}

#[test]
fn test_before_validator_slashed_voting_power_drops() {
    let mut deps = dependencies();
    let env = mock_env();

    // store CONFIG
    let config = Config {
        name: "Test Vault".to_string(),
        description: "Testing vault functionality".to_string(),
        owner: deps.api.addr_make("admin"),
        denom: "token".to_string(),
        staking_proxy_info_contract_address: Some(
            deps.api.addr_make("staking_proxy_info_contract_address"),
        ),
    };
    CONFIG.save(deps.as_mut().storage, &config).unwrap();

    // Define operator address (primary key for validators now)
    let oper_addr = Addr::unchecked("neutronvaloper1xyz");
    let cons_addr = Addr::unchecked("neutronvalcons1xyz");

    // Initial validator state with Decimal for total_shares
    let validator = Validator {
        cons_address: cons_addr.clone(),
        oper_address: oper_addr.clone(),
        bonded: true,
        total_tokens: Uint128::new(1000),
        total_shares: Decimal::from_atomics(Uint128::new(1000), 0).unwrap(), // Use Decimal with scale = 0
        active: true,
    };

    // Store validator using operator address as the key
    VALIDATORS
        .save(
            deps.as_mut().storage,
            &oper_addr,
            &validator,
            env.block.height,
        )
        .unwrap();

    // Store multiple delegations using operator address
    let delegator1 = Addr::unchecked("delegator1");
    let delegator2 = Addr::unchecked("delegator2");

    let delegation1 = Delegation {
        delegator_address: delegator1.clone(),
        validator_address: oper_addr.clone(),
        shares: Decimal::from_str("400.000000000000000000").unwrap(),
    };
    let delegation2 = Delegation {
        delegator_address: delegator2.clone(),
        validator_address: oper_addr.clone(),
        shares: Decimal::from_str("600.000000000000000000").unwrap(),
    };

    DELEGATIONS
        .save(
            deps.as_mut().storage,
            (&delegator1, &oper_addr),
            &delegation1,
            env.block.height,
        )
        .unwrap();
    DELEGATIONS
        .save(
            deps.as_mut().storage,
            (&delegator2, &oper_addr),
            &delegation2,
            env.block.height,
        )
        .unwrap();

    let slashing_fraction = Decimal256::percent(10); // 10% slashing

    // Calculate voting power BEFORE slashing
<<<<<<< HEAD
    let voting_power_before_1 =
        delegation1.shares * validator.total_tokens / validator.total_shares;
    let voting_power_before_2 =
        delegation2.shares * validator.total_tokens / validator.total_shares;
=======
    let voting_power_before_1 = delegation1
        .shares
        .checked_mul(Decimal::from_atomics(validator.total_tokens, 0).unwrap())
        .unwrap()
        .checked_div(validator.total_shares)
        .unwrap()
        .to_uint_floor();
    let voting_power_before_2 = delegation2
        .shares
        .checked_mul(Decimal::from_atomics(validator.total_tokens, 0).unwrap())
        .unwrap()
        .checked_div(validator.total_shares)
        .unwrap()
        .to_uint_floor();
>>>>>>> 2927f825

    // Mock validator query to reflect slashed tokens
    let proto_validator = CosmosValidator {
        operator_address: oper_addr.to_string(),
        consensus_pubkey: None,
        status: 3,                 // Bonded status
        tokens: "900".to_string(), // 10% slashed, from 1000 → 900
        jailed: false,
        delegator_shares: "1000.000000000000000000".to_string(), // Proper Decimal format
        description: None,
        unbonding_height: 0,
        unbonding_time: None,
        commission: None,
        min_self_delegation: "1".to_string(),
        unbonding_on_hold_ref_count: 0,
        unbonding_ids: vec![],
    };
    deps.querier.with_validators(vec![proto_validator]);

    // Mock delegation query results (no change in shares)
    deps.querier.with_delegations(HashMap::from([
        (
            (delegator1.to_string(), oper_addr.to_string()),
            Decimal::from_str("600.000000000000000000").unwrap(),
        ),
        (
            (delegator2.to_string(), oper_addr.to_string()),
            Decimal::from_str("600.000000000000000000").unwrap(),
        ),
    ]));

    // Call before_validator_slashed
    let res = before_validator_slashed(
        deps.as_mut(),
        env.clone(),
        oper_addr.to_string(),
        slashing_fraction,
    );
    assert!(res.is_ok(), "Error: {:?}", res.err());

    // Validate updated validator state
    let updated_validator = VALIDATORS.load(deps.as_ref().storage, &oper_addr).unwrap();
    assert_eq!(updated_validator.total_tokens, Uint128::new(900)); // Tokens reduced
    assert_eq!(
        updated_validator.total_shares,
        Decimal::from_atomics(Uint128::new(1000), 0).unwrap()
    ); // Shares remain the same

    // Validate updated delegation states
    let updated_delegation1 = DELEGATIONS
        .load(deps.as_ref().storage, (&delegator1, &oper_addr))
        .unwrap();
    assert_eq!(
        updated_delegation1.shares,
        Decimal::from_atomics(Uint128::new(400), 0).unwrap()
    ); // Shares remain unchanged

    let updated_delegation2 = DELEGATIONS
        .load(deps.as_ref().storage, (&delegator2, &oper_addr))
        .unwrap();
    assert_eq!(
        updated_delegation2.shares,
        Decimal::from_atomics(Uint128::new(600), 0).unwrap()
    ); // Shares remain unchanged

    // Ensure validator total shares match the sum of all delegations
    let total_delegation_shares = updated_delegation1
        .shares
        .checked_add(updated_delegation2.shares)
        .unwrap();
    assert_eq!(
        updated_validator.total_shares, total_delegation_shares,
        "Validator total shares do not match the sum of all delegations!"
    );

    // Ensure validator tokens are correctly reduced by 10%
    assert_eq!(
        updated_validator.total_tokens,
        Uint128::new(900),
        "Validator total tokens do not match expected value after slashing!"
    );

    // Calculate voting power AFTER slashing
<<<<<<< HEAD
    let voting_power_after_1 = updated_delegation1.shares * updated_validator.total_tokens
        / updated_validator.total_shares;
    let voting_power_after_2 = updated_delegation2.shares * updated_validator.total_tokens
        / updated_validator.total_shares;
=======
    let voting_power_after_1 = updated_delegation1
        .shares
        .checked_mul(Decimal::from_atomics(updated_validator.total_tokens, 0).unwrap())
        .unwrap()
        .checked_div(updated_validator.total_shares)
        .unwrap()
        .to_uint_floor();
    let voting_power_after_2 = updated_delegation2
        .shares
        .checked_mul(Decimal::from_atomics(updated_validator.total_tokens, 0).unwrap())
        .unwrap()
        .checked_div(updated_validator.total_shares)
        .unwrap()
        .to_uint_floor();
>>>>>>> 2927f825

    // Ensure delegators' voting power decreased
    assert!(
        voting_power_after_1 < voting_power_before_1,
        "Delegator 1's voting power did not decrease!"
    );
    assert!(
        voting_power_after_2 < voting_power_before_2,
        "Delegator 2's voting power did not decrease!"
    );

    // Validate response attributes
    let response = res.unwrap();

    // Convert response attributes into comparable format
    let actual_attributes: Vec<(&str, &str)> = response
        .attributes
        .iter()
        .map(|attr| (attr.key.as_str(), attr.value.as_str()))
        .collect();

    let slashing_fraction_str = slashing_fraction.to_string(); // Store the string first

    let expected_attributes = vec![
        ("action", "before_validator_slashed"),
        ("valoper_address", oper_addr.as_str()),
        ("cons_address", cons_addr.as_str()),
        ("total_tokens", "900"),
        ("total_shares", "1000"), // Ensure decimal formatting
        ("slashing_fraction", slashing_fraction_str.as_str()), // Use the stored string
    ];

    assert_eq!(actual_attributes, expected_attributes);
}

#[test]
fn test_after_validator_created_with_mock_query() {
    let mut deps = dependencies();

    let env = mock_env();

    // Define operator (valoper) and consensus (valcons) addresses
    let oper_addr = Addr::unchecked("neutronvaloper1xyz");

    // Mock the validator query response
    let proto_validator = CosmosValidator {
        operator_address: oper_addr.to_string(),
        consensus_pubkey: None,
        jailed: false,
        status: 2, // Unbonded status
        tokens: "1000".to_string(),
        delegator_shares: "1000.000000000000000000".to_string(), // Ensure proper decimal format
        description: None,
        unbonding_height: 0,
        unbonding_time: None,
        commission: None,
        min_self_delegation: "1".to_string(),
        unbonding_on_hold_ref_count: 0,
        unbonding_ids: vec![],
    };

    deps.querier.with_validators(vec![proto_validator]);

    // Call `after_validator_created`
    let res = after_validator_created(deps.as_mut(), env.clone(), oper_addr.to_string());
    assert!(res.is_ok(), "Error: {:?}", res.err());

    let validator = VALIDATORS.load(deps.as_ref().storage, &oper_addr).unwrap();
    assert_eq!(
        validator.oper_address, oper_addr,
        "Operator address mismatch"
    );
    assert!(
        !validator.bonded,
        "Validator should not be bonded initially"
    );
    assert_eq!(
        validator.total_tokens,
        Uint128::new(1000),
        "Total tokens do not match the mocked data"
    );
    assert_eq!(
        validator.total_shares,
        Decimal::from_atomics(Uint128::new(1000), 0).unwrap(),
        "Total shares do not match the mocked data"
    );
    assert!(validator.active, "Validator should be active");
}

#[test]
fn test_before_delegation_removed() {
    let mut deps = dependencies();
    deps.api = deps.api.with_prefix("neutron");

    let delegator3 = deps.api.addr_make("delegator3");

    let env = mock_env();

    // Define consensus and operator addresses
    let cons_addr = Addr::unchecked("neutronvalcons5xyz");
    let oper_addr = Addr::unchecked("neutronvaloper5xyz");

    // Store validator using `valoper`
    let validator = Validator {
        cons_address: cons_addr.clone(),
        oper_address: oper_addr.clone(),
        bonded: true,
        total_tokens: Uint128::new(1000),
        total_shares: Decimal::from_str("1000.000000000000000000").unwrap(), // Use Decimal
        active: true,
    };
    VALIDATORS
        .save(
            deps.as_mut().storage,
            &oper_addr,
            &validator,
            env.block.height,
        )
        .unwrap();

    // Store delegation using `valoper`
    let delegator_addr = delegator3;
    let delegation = Delegation {
        delegator_address: delegator_addr.clone(),
        validator_address: oper_addr.clone(), // Uses valoper
        shares: Decimal::from_str("500.000000000000000000").unwrap(), // Use Decimal
    };
    DELEGATIONS
        .save(
            deps.as_mut().storage,
            (&delegator_addr, &oper_addr), // Uses valoper
            &delegation,
            env.block.height,
        )
        .unwrap();

    // Mock delegation query response
    deps.querier.with_delegations(HashMap::from([(
        (delegator_addr.to_string(), oper_addr.to_string()),
        Decimal::zero(), // Indicating delegation has been removed
    )]));

    // Call `before_delegation_removed`
    let res = before_delegation_removed(
        deps.as_mut(),
        env.clone(),
        delegator_addr.to_string(),
        oper_addr.to_string(),
    );

    // Check if execution was successful
    assert!(res.is_ok(), "Error: {:?}", res.err());

    // Validate updated validator state
    let updated_validator = VALIDATORS.load(deps.as_ref().storage, &oper_addr).unwrap();
    assert_eq!(
        updated_validator.total_tokens,
        Uint128::new(500),
        "Validator total tokens should be reduced to 500"
    );
    assert_eq!(
        updated_validator.total_shares,
        Decimal::from_atomics(Uint128::new(500), 0).unwrap(),
        "Validator total shares should be reduced to 500"
    );
}

#[test]
fn test_create_delegation_and_query_voting_power_direct_write() {
    let mut deps = mock_dependencies();
    let mut env = mock_env();

    // Define Consensus (`valcons`) and Operator (`valoper`) addresses
    let cons_addr = Addr::unchecked("neutronvalcons1xyz");
    let oper_addr = Addr::unchecked("neutronvaloper1xyz");
    let delegator_addr = Addr::unchecked("delegator1");

    // Store validator directly in state
    let validator = Validator {
        cons_address: cons_addr.clone(), // `valcons`
        oper_address: oper_addr.clone(), // `valoper`
        bonded: true,
        total_tokens: Uint128::new(1000),
        total_shares: Decimal::from_atomics(Uint128::new(1000), 0).unwrap(), // Use Decimal
        active: true,
    };
    VALIDATORS
        .save(deps.as_mut().storage, &oper_addr, &validator, 10) // Store by `valoper`
        .unwrap();

    // Store delegation directly in state (Using operator address)
    let delegation = Delegation {
        delegator_address: delegator_addr.clone(),
        validator_address: oper_addr.clone(), // Uses `valoper`
        shares: Decimal::from_atomics(Uint128::new(500), 0).unwrap(), // Use Decimal
    };
    DELEGATIONS
        .save(
            deps.as_mut().storage,
            (&delegator_addr, &oper_addr), // Stored using `valoper`
            &delegation,
            10,
        )
        .unwrap();

    // 🔍 Query **current** voting power
    let query_response = query_voting_power_at_height(
        deps.as_ref(),
        env.clone(),
        delegator_addr.clone(),
        Some(env.block.height + 1), // Latest height
    );
    assert!(query_response.is_ok(), "Failed to query voting power");

    let query_res = query_response.unwrap();
    assert_eq!(
        query_res,
        delegation.shares.to_uint_floor(),
        "Delegator voting power mismatch"
    );

    // Query **total voting power** at current height
    let total_power_res = query_total_power_at_height(deps.as_ref(), env.clone(), None);
    assert!(total_power_res.is_ok(), "Failed to query total power");

    let total_power_response = total_power_res.unwrap();
    assert_eq!(
        total_power_response, validator.total_tokens,
        "Total voting power mismatch"
    );

    // Simulate passage of time (historical queries)
    let historical_height = 11;
    env.block.height = historical_height;

    // Query **historical** voting power
    let historical_vp_res = query_voting_power_at_height(
        deps.as_ref(),
        env.clone(),
        delegator_addr.clone(),
        Some(historical_height),
    );
    assert!(
        historical_vp_res.is_ok(),
        "Failed to query historical voting power"
    );

    let historical_vp = historical_vp_res.unwrap();
    assert_eq!(
        historical_vp,
        delegation.shares.to_uint_floor(),
        "Historical voting power mismatch"
    );

    // 🔍 Query **historical** total power
    let historical_total_power_res =
        query_total_power_at_height(deps.as_ref(), env.clone(), Some(historical_height));
    assert!(
        historical_total_power_res.is_ok(),
        "Failed to query historical total power"
    );

    let historical_total_power = historical_total_power_res.unwrap();
    assert_eq!(
        historical_total_power, validator.total_tokens,
        "Historical total power mismatch"
    );
}

#[test]
fn test_after_delegation_modified() {
    let mut deps = dependencies();
    deps.api = deps.api.with_prefix("neutron");

    let delegator1 = deps.api.addr_make("delegator1");

    let mut env = mock_env();

    // store CONFIG
    let config = Config {
        name: "Test Vault".to_string(),
        description: "Testing vault functionality".to_string(),
        owner: deps.api.addr_make("admin"),
        denom: "token".to_string(),
        staking_proxy_info_contract_address: Some(
            deps.api.addr_make("staking_proxy_info_contract_address"),
        ),
    };
    CONFIG.save(deps.as_mut().storage, &config).unwrap();

    // Define operator (valoper) and consensus (valcons) addresses
    let oper_addr = Addr::unchecked("neutronvaloper1xyz");
    let cons_addr = Addr::unchecked("neutronvalcons1xyz");
    let delegator_addr = delegator1;

    // Store validator in the state using valoper as the primary key
    let validator = Validator {
        cons_address: cons_addr.clone(),
        oper_address: oper_addr.clone(),
        bonded: true,
        total_tokens: Uint128::new(1000),
        total_shares: Decimal::from_atomics(Uint128::new(1000), 0).unwrap(), // Use Decimal
        active: true,
    };
    VALIDATORS
        .save(
            deps.as_mut().storage,
            &oper_addr,
            &validator,
            env.block.height,
        )
        .unwrap();

    // Store initial delegation to ensure it exists before calling `after_delegation_modified`
    let initial_delegation = Delegation {
        delegator_address: delegator_addr.clone(),
        validator_address: oper_addr.clone(),
        shares: Decimal::from_atomics(Uint128::new(100), 0).unwrap(), // Use Decimal
    };
    DELEGATIONS
        .save(
            deps.as_mut().storage,
            (&delegator_addr, &oper_addr),
            &initial_delegation,
            env.block.height,
        )
        .unwrap();

    // Mock validator query response
    let proto_validator = CosmosValidator {
        operator_address: oper_addr.to_string(),
        consensus_pubkey: None,
        status: 3,                  // Bonded status
        tokens: "1200".to_string(), // Updated tokens after delegation
        jailed: false,
        delegator_shares: "1200.000000000000000000".to_string(), // Updated shares as Decimal string
        description: None,
        unbonding_height: 0,
        unbonding_time: None,
        commission: None,
        min_self_delegation: "1".to_string(),
        unbonding_on_hold_ref_count: 0,
        unbonding_ids: vec![],
    };
    deps.querier.with_validators(vec![proto_validator]);

    // **Mock delegation query response with updated shares**
    deps.querier.with_delegations(HashMap::from([(
        (delegator_addr.to_string(), oper_addr.to_string()),
        Decimal::from_atomics(Uint128::new(200), 0).unwrap(), // Updated delegation shares as Decimal
    )]));

    // Call `after_delegation_modified`
    let res = after_delegation_modified(
        deps.as_mut(),
        env.clone(),
        delegator_addr.to_string(),
        oper_addr.to_string(),
    );

    assert!(res.is_ok(), "Error: {:?}", res.err());

    // Validate updated validator state
    let updated_validator = VALIDATORS.load(deps.as_ref().storage, &oper_addr).unwrap();
    assert_eq!(updated_validator.total_tokens, Uint128::new(1200)); // Tokens updated
    assert_eq!(
        updated_validator.total_shares,
        Decimal::from_atomics(Uint128::new(1200), 0).unwrap()
    ); // Shares updated

    // Validate updated delegation state
    let updated_delegation = DELEGATIONS
        .load(deps.as_ref().storage, (&delegator_addr, &oper_addr))
        .unwrap();
    assert_eq!(
        updated_delegation.shares,
        Decimal::from_atomics(Uint128::new(200), 0).unwrap()
    ); // New delegation shares

    // Validate response attributes
    let response = res.unwrap();
    assert_eq!(
        response.attributes,
        vec![
            ("action", "after_delegation_modified"),
            ("delegator", delegator_addr.to_string().as_str()),
            ("cons_address", cons_addr.to_string().as_str()),
            ("valoper_address", oper_addr.to_string().as_str()),
            ("total_shares", "1200"),
            ("total_tokens", "1200"),
            ("delegation_shares", "200"),
        ]
    );

    env.block.height += 5;

    let total_voting_power = query_total_power_at_height(deps.as_ref(), env.clone(), None).unwrap();
    assert_eq!(total_voting_power, Uint128::new(1200));
    let voting_power =
        query_voting_power_at_height(deps.as_ref(), env.clone(), delegator_addr.clone(), None)
            .unwrap();
    assert_eq!(voting_power, Uint128::new(200));

    env.block.height += 5;

    //-----------------------------------------------------------------
    // **Mock delegation query response with updated shares**
    deps.querier.with_delegations(HashMap::from([(
        (delegator_addr.to_string(), oper_addr.to_string()),
        Decimal::from_atomics(Uint128::new(100), 0).unwrap(), // New delegation amount as Decimal
    )]));

    // Call `after_delegation_modified`
    let res = after_delegation_modified(
        deps.as_mut(),
        env.clone(),
        delegator_addr.to_string(),
        oper_addr.to_string(),
    );

    let proto_validator = CosmosValidator {
        operator_address: oper_addr.to_string(),
        consensus_pubkey: None,
        status: 3,                  // Bonded status
        tokens: "1100".to_string(), // Updated tokens after delegation
        jailed: false,
        delegator_shares: "1100.000000000000000000".to_string(), // Updated shares as Decimal string
        description: None,
        unbonding_height: 0,
        unbonding_time: None,
        commission: None,
        min_self_delegation: "1".to_string(),
        unbonding_on_hold_ref_count: 0,
        unbonding_ids: vec![],
    };
    deps.querier.with_validators(vec![proto_validator]);

    assert!(res.is_ok(), "Error: {:?}", res.err());

    // Validate updated delegation state
    let updated_delegation = DELEGATIONS
        .load(deps.as_ref().storage, (&delegator_addr, &oper_addr))
        .unwrap();
    assert_eq!(
        updated_delegation.shares,
        Decimal::from_atomics(Uint128::new(100), 0).unwrap()
    ); // New delegation shares

    env.block.height += 5;

    let total_voting_power = query_total_power_at_height(deps.as_ref(), env.clone(), None).unwrap();
    assert_eq!(total_voting_power, Uint128::new(1100));
    let voting_power =
        query_voting_power_at_height(deps.as_ref(), env.clone(), delegator_addr, None).unwrap();
    assert_eq!(voting_power, Uint128::new(100));
}

#[test]
fn test_after_delegation_modified_large_scaled_shares() {
    let mut deps = dependencies();
    deps.api = deps.api.with_prefix("neutron");

    let delegator1 = deps.api.addr_make("delegator1");

    let mut env = mock_env();

    // Define operator (valoper) and consensus (valcons) addresses
    let oper_addr = Addr::unchecked("neutronvaloper1xdlvhs2l2wq0cc3eskyxphstns3348el5l4qan");
    let cons_addr = Addr::unchecked("neutronvalcons1xyz");
    let delegator_addr = delegator1;

    // Store validator in the state using valoper as the primary key
    let validator = Validator {
        cons_address: cons_addr.clone(),
        oper_address: oper_addr.clone(),
        bonded: true,
        total_tokens: Uint128::new(166666667666), // Tokens remain as original values
        total_shares: Decimal::from_atomics(Uint128::new(166666667666), 18).unwrap(), // Use Decimal with precision
        active: true,
    };
    VALIDATORS
        .save(
            deps.as_mut().storage,
            &oper_addr,
            &validator,
            env.block.height,
        )
        .unwrap();

    // Store initial delegation to ensure it exists before calling `after_delegation_modified`
    let initial_delegation = Delegation {
        delegator_address: delegator_addr.clone(),
        validator_address: oper_addr.clone(),
        shares: Decimal::from_atomics(Uint128::new(166666667666), 18).unwrap(), // Initial shares before modification
    };
    DELEGATIONS
        .save(
            deps.as_mut().storage,
            (&delegator_addr, &oper_addr),
            &initial_delegation,
            env.block.height,
        )
        .unwrap();

    // Mock validator query response
    let proto_validator = CosmosValidator {
        operator_address: oper_addr.to_string(),
        consensus_pubkey: None,
        status: 3,                          // Bonded status
        tokens: "166666667667".to_string(), // Tokens remain unchanged
        jailed: false,
        delegator_shares: "166666667667.000000000000000000".to_string(), // Shares formatted as Decimal
        description: None,
        unbonding_height: 0,
        unbonding_time: None,
        commission: None,
        min_self_delegation: "1".to_string(),
        unbonding_on_hold_ref_count: 0,
        unbonding_ids: vec![],
    };
    deps.querier.with_validators(vec![proto_validator]);

    // **Mock delegation query response with updated shares**
    deps.querier.with_delegations(HashMap::from([(
        (delegator_addr.to_string(), oper_addr.to_string()),
        Decimal::from_str("166666667667.000000000000000000").unwrap(), // Updated delegation amount
    )]));

    // Call `after_delegation_modified`
    let res = after_delegation_modified(
        deps.as_mut(),
        env.clone(),
        delegator_addr.to_string(),
        oper_addr.to_string(),
    );

    assert!(res.is_ok(), "Error: {:?}", res.err());

    // Validate updated validator state
    let updated_validator = VALIDATORS.load(deps.as_ref().storage, &oper_addr).unwrap();
    assert_eq!(updated_validator.total_tokens, Uint128::new(166666667667)); // Tokens remain unchanged
    assert_eq!(
        updated_validator.total_shares,
        Decimal::from_str("166666667667.000000000000000000").unwrap()
    ); // Shares updated

    // Validate updated delegation state
    let updated_delegation = DELEGATIONS
        .load(deps.as_ref().storage, (&delegator_addr, &oper_addr))
        .unwrap();
    assert_eq!(
        updated_delegation.shares,
        Decimal::from_str("166666667667.000000000000000000").unwrap()
    ); // New delegation shares

    // Validate response attributes
    let response = res.unwrap();
    assert_eq!(
        response.attributes,
        vec![
            ("action", "after_delegation_modified"),
            ("delegator", delegator_addr.to_string().as_str()),
            ("cons_address", cons_addr.to_string().as_str()),
            ("valoper_address", oper_addr.to_string().as_str()),
            ("total_shares", "166666667667"),
            ("total_tokens", "166666667667"),
            ("delegation_shares", "166666667667"),
        ]
    );

    env.block.height += 5;

    let total_voting_power = query_total_power_at_height(deps.as_ref(), env.clone(), None).unwrap();
    assert_eq!(total_voting_power, Uint128::new(166666667667));
    let voting_power =
        query_voting_power_at_height(deps.as_ref(), env.clone(), delegator_addr.clone(), None)
            .unwrap();
    assert_eq!(voting_power, Uint128::new(166666667667));

    env.block.height += 5;

    //-----------------------------------------------------------------
    // **Mock delegation query response with updated shares**
    deps.querier.with_delegations(HashMap::from([(
        (delegator_addr.to_string(), oper_addr.to_string()),
        Decimal::from_atomics(Uint128::new(166666667666), 0).unwrap(), // New delegation amount
    )]));

    // Call `after_delegation_modified`
    let res = after_delegation_modified(
        deps.as_mut(),
        env.clone(),
        delegator_addr.to_string(),
        oper_addr.to_string(),
    );

    let proto_validator = CosmosValidator {
        operator_address: oper_addr.to_string(),
        consensus_pubkey: None,
        status: 3,                          // Bonded status
        tokens: "166666667666".to_string(), // Tokens remain unchanged
        jailed: false,
        delegator_shares: "166666667666.000000000000000000".to_string(), // Shares formatted as Decimal
        description: None,
        unbonding_height: 0,
        unbonding_time: None,
        commission: None,
        min_self_delegation: "1".to_string(),
        unbonding_on_hold_ref_count: 0,
        unbonding_ids: vec![],
    };
    deps.querier.with_validators(vec![proto_validator]);

    assert!(res.is_ok(), "Error: {:?}", res.err());

    // Validate updated delegation state
    let updated_delegation = DELEGATIONS
        .load(deps.as_ref().storage, (&delegator_addr, &oper_addr))
        .unwrap();
    assert_eq!(
        updated_delegation.shares,
        Decimal::from_str("166666667666.000000000000000000").unwrap()
    ); // New delegation shares

    env.block.height += 5;

    let total_voting_power = query_total_power_at_height(deps.as_ref(), env.clone(), None).unwrap();
    assert_eq!(total_voting_power, Uint128::new(166666667666));
    let voting_power =
        query_voting_power_at_height(deps.as_ref(), env.clone(), delegator_addr, None).unwrap();
    assert_eq!(voting_power, Uint128::new(166666667666));
}<|MERGE_RESOLUTION|>--- conflicted
+++ resolved
@@ -857,12 +857,6 @@
     let slashing_fraction = Decimal256::percent(10); // 10% slashing
 
     // Calculate voting power BEFORE slashing
-<<<<<<< HEAD
-    let voting_power_before_1 =
-        delegation1.shares * validator.total_tokens / validator.total_shares;
-    let voting_power_before_2 =
-        delegation2.shares * validator.total_tokens / validator.total_shares;
-=======
     let voting_power_before_1 = delegation1
         .shares
         .checked_mul(Decimal::from_atomics(validator.total_tokens, 0).unwrap())
@@ -877,7 +871,6 @@
         .checked_div(validator.total_shares)
         .unwrap()
         .to_uint_floor();
->>>>>>> 2927f825
 
     // Mock validator query to reflect slashed tokens
     let proto_validator = CosmosValidator {
@@ -961,12 +954,6 @@
     );
 
     // Calculate voting power AFTER slashing
-<<<<<<< HEAD
-    let voting_power_after_1 = updated_delegation1.shares * updated_validator.total_tokens
-        / updated_validator.total_shares;
-    let voting_power_after_2 = updated_delegation2.shares * updated_validator.total_tokens
-        / updated_validator.total_shares;
-=======
     let voting_power_after_1 = updated_delegation1
         .shares
         .checked_mul(Decimal::from_atomics(updated_validator.total_tokens, 0).unwrap())
@@ -981,7 +968,6 @@
         .checked_div(updated_validator.total_shares)
         .unwrap()
         .to_uint_floor();
->>>>>>> 2927f825
 
     // Ensure delegators' voting power decreased
     assert!(
@@ -1444,6 +1430,18 @@
     let mut deps = dependencies();
     deps.api = deps.api.with_prefix("neutron");
 
+    // store CONFIG
+    let config = Config {
+        name: "Test Vault".to_string(),
+        description: "Testing vault functionality".to_string(),
+        owner: deps.api.addr_make("admin"),
+        denom: "token".to_string(),
+        staking_proxy_info_contract_address: Some(
+            deps.api.addr_make("staking_proxy_info_contract_address"),
+        ),
+    };
+    CONFIG.save(deps.as_mut().storage, &config).unwrap();
+
     let delegator1 = deps.api.addr_make("delegator1");
 
     let mut env = mock_env();
