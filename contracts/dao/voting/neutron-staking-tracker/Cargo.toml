--- conflicted
+++ resolved
@@ -19,13 +19,6 @@
 neutron-std = { git = "https://github.com/neutron-org/neutron-std", version = "5.0.1-rc0" }
 cw-storage-plus = "2.0.0"
 cw2 = "2.0.0"
-<<<<<<< HEAD
-schemars = "0.8.8"
-serde = { version = "1.0.175", default-features = false, features = ["derive"] }
-thiserror = { version = "1.0" }
-prost = "0.12.4"
-=======
 prost = "0.12.4"
 neutron-staking-info-proxy-common = { path = "../../../../packages/neutron-staking-info-proxy-common" }
-neutron-staking-tracker-common = { path = "../../../../packages/neutron-staking-tracker-common" }
->>>>>>> e9fd5141
+neutron-staking-tracker-common = { path = "../../../../packages/neutron-staking-tracker-common" }