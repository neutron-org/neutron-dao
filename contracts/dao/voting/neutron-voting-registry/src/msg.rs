--- conflicted
+++ resolved
@@ -1,12 +1,9 @@
-<<<<<<< HEAD
 use crate::state::VotingVaultState;
-=======
 use cosmwasm_schema::{cw_serde, QueryResponses};
 use cosmwasm_std::Addr;
 use cwd_interface::voting::{
     InfoResponse, TotalPowerAtHeightResponse, VotingPowerAtHeightResponse,
 };
->>>>>>> 6f6c9145
 use cwd_macros::{info_query, voting_query};
 use schemars::JsonSchema;
 use serde::{Deserialize, Serialize};
@@ -37,12 +34,8 @@
     Dao {},
     #[returns(crate::state::Config)]
     Config {},
-<<<<<<< HEAD
+    #[returns(Vec<VotingVault>)]
     VotingVaults { height: Option<u64> },
-=======
-    #[returns(Vec<VotingVault>)]
-    VotingVaults {},
->>>>>>> 6f6c9145
 }
 
 #[derive(Serialize, Deserialize, Clone, Debug, PartialEq, Eq, JsonSchema)]
