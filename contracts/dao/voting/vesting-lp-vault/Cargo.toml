[package]
name = "vesting-lp-vault"
version = "0.1.0"
authors = ["Sergei Sotnikov <sergei.s@p2p.org>", "Murad Karammaev <karammaev.murad@p2p.org>"]
edition = "2021"
license = "Apache-2.0"
repository = "https://github.com/neutron/neutron-dao"

[lib]
crate-type = ["cdylib", "rlib"]

[features]
# for more explicit tests, cargo test --features=backtraces
backtraces = ["cosmwasm-std/backtraces"]
# use library feature to disable all instantiate/execute/query exports
library = []

[dependencies]
cosmwasm-std = { version = "1.3.0" }
cw-storage-plus = "1.1.0"
cw2 = "1.1.0"
schemars = "0.8.8"
serde = { version = "1.0.175", default-features = false, features = ["derive"] }
thiserror = { version = "1.0" }
cwd-macros = { path = "../../../../packages/cwd-macros" }
cwd-interface = { path = "../../../../packages/cwd-interface" }
neutron-vesting-lp-vault = { path = "../../../../packages/neutron-vesting-lp-vault" }
neutron-oracle = { path = "../../../../packages/neutron-voting-power" }
vesting-base = { git = "https://github.com/neutron-org/neutron-tge-contracts", rev = "e306308dd23d567399c15d899f295a910ede945b" }
vesting-lp = { git = "https://github.com/neutron-org/neutron-tge-contracts", rev = "e306308dd23d567399c15d899f295a910ede945b" }
astroport = { package="astroport", git = "https://github.com/neutron-org/neutron-tge-contracts.git", rev = "e306308dd23d567399c15d899f295a910ede945b" }

[dev-dependencies]
<<<<<<< HEAD
cosmwasm-schema = { version = "1.0.0" }
cw-multi-test = "0.13"
anyhow = "1.0.57"
astroport-xastro-token = { git = "https://github.com/astroport-fi/astroport-core.git", tag = "v2.8.0" }
astroport-pair-concentrated = { git = "https://github.com/astroport-fi/astroport-core.git", tag = "v2.8.0" }
astroport-original = { package = "astroport", git = "https://github.com/astroport-fi/astroport-core.git", tag = "v2.8.0" }
=======
cosmwasm-schema = { version = "1.3.0" }
cw-multi-test = "0.16.5"
anyhow = "1.0.57"
>>>>>>> 7e4119d4
<|MERGE_RESOLUTION|>--- conflicted
+++ resolved
@@ -31,15 +31,9 @@
 astroport = { package="astroport", git = "https://github.com/neutron-org/neutron-tge-contracts.git", rev = "e306308dd23d567399c15d899f295a910ede945b" }
 
 [dev-dependencies]
-<<<<<<< HEAD
-cosmwasm-schema = { version = "1.0.0" }
-cw-multi-test = "0.13"
+cosmwasm-schema = { version = "1.3.0" }
+cw-multi-test = "0.16.5"
 anyhow = "1.0.57"
 astroport-xastro-token = { git = "https://github.com/astroport-fi/astroport-core.git", tag = "v2.8.0" }
 astroport-pair-concentrated = { git = "https://github.com/astroport-fi/astroport-core.git", tag = "v2.8.0" }
-astroport-original = { package = "astroport", git = "https://github.com/astroport-fi/astroport-core.git", tag = "v2.8.0" }
-=======
-cosmwasm-schema = { version = "1.3.0" }
-cw-multi-test = "0.16.5"
-anyhow = "1.0.57"
->>>>>>> 7e4119d4
+astroport-original = { package = "astroport", git = "https://github.com/astroport-fi/astroport-core.git", tag = "v2.8.0" }