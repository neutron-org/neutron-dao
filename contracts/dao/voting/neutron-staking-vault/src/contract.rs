use crate::error::ContractError;
use crate::msg::{ExecuteMsg, InstantiateMsg, MigrateMsg, QueryMsg};
use crate::state::{Config, BLACKLISTED_ADDRESSES, CONFIG, DAO};
#[cfg(not(feature = "library"))]
use cosmwasm_std::entry_point;
use cosmwasm_std::{
    to_json_binary, Addr, Binary, Deps, DepsMut, Env, MessageInfo, Response, StdError, StdResult,
    Uint128,
};
use cw2::set_contract_version;
use cwd_interface::voting::{
    BondingStatusResponse, TotalPowerAtHeightResponse, VotingPowerAtHeightResponse,
};
use neutron_staking_tracker_common::msg::QueryMsg as TrackerQueryMsg;
use std::collections::HashSet;

pub(crate) const CONTRACT_NAME: &str = "crates.io:neutron-investors-vesting-vault";
pub(crate) const CONTRACT_VERSION: &str = env!("CARGO_PKG_VERSION");

#[cfg_attr(not(feature = "library"), entry_point)]
pub fn instantiate(
    deps: DepsMut,
    _env: Env,
    info: MessageInfo,
    msg: InstantiateMsg,
) -> Result<Response, ContractError> {
    set_contract_version(deps.storage, CONTRACT_NAME, CONTRACT_VERSION)?;

    let owner = deps.api.addr_validate(&msg.owner)?;
    let vesting_contract_address = deps
        .api
        .addr_validate(&msg.staking_tracker_contract_address)?;

    let config = Config {
        staking_tracker_contract_address: vesting_contract_address,
        description: msg.description,
        owner,
        name: msg.name,
    };

    config.validate()?;
    CONFIG.save(deps.storage, &config)?;
    DAO.save(deps.storage, &info.sender)?;

    Ok(Response::new()
        .add_attribute("action", "instantiate")
        .add_attribute("description", config.description)
        .add_attribute(
            "staking_tracker_contract_address",
            config.staking_tracker_contract_address,
        )
        .add_attribute("owner", config.owner))
}

#[cfg_attr(not(feature = "library"), entry_point)]
pub fn execute(
    deps: DepsMut,
    env: Env,
    info: MessageInfo,
    msg: ExecuteMsg,
) -> Result<Response, ContractError> {
    match msg {
        ExecuteMsg::Bond {} => execute_bond(deps, env, info),
        ExecuteMsg::Unbond { amount } => execute_unbond(deps, env, info, amount),
        ExecuteMsg::UpdateConfig {
            staking_tracker_contract_address: vesting_contract_address,
            owner,
            description,
            name,
        } => execute_update_config(
            deps,
            info,
            vesting_contract_address,
            owner,
            description,
            name,
        ),
        ExecuteMsg::AddToBlacklist { addresses } => {
            execute_add_to_blacklist(deps, env, info, addresses)
        }
        ExecuteMsg::RemoveFromBlacklist { addresses } => {
            execute_remove_from_blacklist(deps, env, info, addresses)
        }
    }
}

pub fn execute_bond(
    _deps: DepsMut,
    _env: Env,
    _info: MessageInfo,
) -> Result<Response, ContractError> {
    Err(ContractError::BondingDisabled {})
}

pub fn execute_unbond(
    _deps: DepsMut,
    _env: Env,
    _info: MessageInfo,
    _amount: Uint128,
) -> Result<Response, ContractError> {
    Err(ContractError::DirectUnbondingDisabled {})
}

pub fn execute_update_config(
    deps: DepsMut,
    info: MessageInfo,
    staking_tracker_contract_address: Option<String>,
    new_owner: Option<String>,
    new_description: Option<String>,
    new_name: Option<String>,
) -> Result<Response, ContractError> {
    let mut config: Config = CONFIG.load(deps.storage)?;
    if info.sender != config.owner {
        return Err(ContractError::Unauthorized {});
    }

    let staking_tracker_contract_address = staking_tracker_contract_address
        .map(|new_vesting_contract_address| deps.api.addr_validate(&new_vesting_contract_address))
        .transpose()?;

    let new_owner = new_owner
        .map(|new_owner| deps.api.addr_validate(&new_owner))
        .transpose()?;

    if let Some(owner) = new_owner {
        config.owner = owner;
    }

    if let Some(name) = new_name {
        config.name = name;
    }

    if let Some(description) = new_description {
        config.description = description;
    }
    if let Some(new_vesting_contract_address) = staking_tracker_contract_address {
        config.staking_tracker_contract_address = new_vesting_contract_address;
    }

    config.validate()?;
    CONFIG.save(deps.storage, &config)?;

    Ok(Response::new()
        .add_attribute("action", "update_config")
        .add_attribute("description", config.description)
        .add_attribute(
            "staking_tracker_contract_address",
            config.staking_tracker_contract_address,
        )
        .add_attribute("owner", config.owner))
}

pub fn execute_add_to_blacklist(
    deps: DepsMut,
    env: Env,
    info: MessageInfo,
    addresses: Vec<String>,
) -> Result<Response, ContractError> {
    let config = CONFIG.load(deps.storage)?;
    if info.sender != config.owner {
        return Err(ContractError::Unauthorized {});
    }

    let validated_addresses: Vec<Addr> = addresses
        .iter()
        .map(|x| deps.api.addr_validate(&x))
        .collect::<StdResult<_>>()?;

    if let Some(mut blacklisted_addresses) = BLACKLISTED_ADDRESSES.may_load(deps.storage)? {
        let blacklisted_addresses_set: HashSet<Addr> =
            blacklisted_addresses.iter().cloned().collect();

        blacklisted_addresses.extend(
            validated_addresses
                .into_iter()
                .filter(|x| !blacklisted_addresses_set.contains(x)),
        );

        BLACKLISTED_ADDRESSES.save(deps.storage, &blacklisted_addresses, env.block.height)?;
    } else {
        BLACKLISTED_ADDRESSES.save(deps.storage, &validated_addresses, env.block.height)?;
    }

    Ok(Response::new()
        .add_attribute("action", "add_to_blacklist")
        .add_attribute("added_addresses", format!("{:?}", addresses)))
}

pub fn execute_remove_from_blacklist(
    deps: DepsMut,
    env: Env,
    info: MessageInfo,
    addresses: Vec<String>,
) -> Result<Response, ContractError> {
    let config = CONFIG.load(deps.storage)?;
    if info.sender != config.owner {
        return Err(ContractError::Unauthorized {});
    }

    if let Some(mut blacklisted_addresses) = BLACKLISTED_ADDRESSES.may_load(deps.storage)? {
        let validated_addresses: HashSet<Addr> = addresses
            .iter()
            .map(|x| deps.api.addr_validate(&x))
            .collect::<StdResult<Vec<_>>>()?
            .into_iter()
            .collect();

        blacklisted_addresses.retain(|x| !validated_addresses.contains(x));

        BLACKLISTED_ADDRESSES.save(deps.storage, &blacklisted_addresses, env.block.height)?;
    }

    Ok(Response::new()
        .add_attribute("action", "remove_from_blacklist")
        .add_attribute("removed_addresses", format!("{:?}", addresses)))
}

#[cfg_attr(not(feature = "library"), entry_point)]
pub fn query(deps: Deps, env: Env, msg: QueryMsg) -> StdResult<Binary> {
    match msg {
        QueryMsg::VotingPowerAtHeight { address, height } => {
            to_json_binary(&query_voting_power_at_height(deps, env, address, height)?)
        }
        QueryMsg::TotalPowerAtHeight { height } => {
            to_json_binary(&query_total_power_at_height(deps, env, height)?)
        }
        QueryMsg::Info {} => query_info(deps),
        QueryMsg::Dao {} => query_dao(deps),
        QueryMsg::Name {} => query_name(deps),
        QueryMsg::Description {} => query_description(deps),
        QueryMsg::Config {} => to_json_binary(&CONFIG.load(deps.storage)?),
        QueryMsg::BondingStatus { height, address } => {
            to_json_binary(&query_bonding_status(deps, env, height, address)?)
        }
        QueryMsg::ListBonders { start_after, limit } => {
            query_list_bonders(deps, env, start_after, limit)
        }
        QueryMsg::ListBlacklistedAddresses { start_after, limit } => {
            to_json_binary(&query_list_blacklisted_addresses(deps, start_after, limit)?)
        }
        QueryMsg::IsAddressBlacklisted { address } => {
            to_json_binary(&query_is_address_blacklisted(deps, address)?)
        }
    }
}

pub fn query_list_bonders(
    _deps: Deps,
    _env: Env,
    _start_after: Option<String>,
    _limit: Option<u32>,
) -> StdResult<Binary> {
    Err(StdError::generic_err(format!(
        "{}",
        ContractError::BondingDisabled {}
    )))
}

pub fn query_bonding_status(
    _deps: Deps,
    _env: Env,
    _height: Option<u64>,
    _address: String,
) -> StdResult<BondingStatusResponse> {
    Err(StdError::generic_err(format!(
        "{}",
        ContractError::BondingDisabled {}
    )))
}

pub fn query_voting_power_at_height(
    deps: Deps,
    env: Env,
    address: String,
    height: Option<u64>,
) -> StdResult<VotingPowerAtHeightResponse> {
    let height = height.unwrap_or(env.block.height);
    let addr = deps.api.addr_validate(&address)?;

    if let Some(blacklisted_addresses) =
        BLACKLISTED_ADDRESSES.may_load_at_height(deps.storage, height)?
    {
        if blacklisted_addresses.contains(&addr) {
            return Ok(VotingPowerAtHeightResponse {
                power: Uint128::zero(),
                height,
            });
        }
    }

    let config = CONFIG.load(deps.storage)?;

    let total_power: Uint128 = deps.querier.query_wasm_smart(
        config.staking_tracker_contract_address,
        &TrackerQueryMsg::StakeAtHeight {
            address,
            height: Some(height),
        },
    )?;

    Ok(VotingPowerAtHeightResponse {
        power: total_power,
        height,
    })
}

pub fn query_total_power_at_height(
    deps: Deps,
    env: Env,
    height: Option<u64>,
) -> StdResult<TotalPowerAtHeightResponse> {
    let config = CONFIG.load(deps.storage)?;
    let height = height.unwrap_or(env.block.height);

    let total_power: Uint128 = deps.querier.query_wasm_smart(
        &config.staking_tracker_contract_address,
        &TrackerQueryMsg::TotalStakeAtHeight {
            height: Some(height),
        },
    )?;

    // sum voting power of blacklisted addresses
    let mut blacklisted_power = Uint128::zero();
    if let Some(blacklisted_addresses) =
        BLACKLISTED_ADDRESSES.may_load_at_height(deps.storage, height)?
    {
        for address in blacklisted_addresses {
            let power: Uint128 = deps.querier.query_wasm_smart(
                &config.staking_tracker_contract_address,
                &TrackerQueryMsg::StakeAtHeight {
                    address: address.to_string(),
                    height: Some(height),
                },
            )?;
            blacklisted_power = blacklisted_power.checked_add(power)?;
        }
    }

    // subtract blacklisted voting power
    let net_power = total_power.checked_sub(blacklisted_power)?;

    Ok(TotalPowerAtHeightResponse {
        power: net_power,
        height,
    })
}

pub fn query_info(deps: Deps) -> StdResult<Binary> {
    let info = cw2::get_contract_version(deps.storage)?;
    to_json_binary(&cwd_interface::voting::InfoResponse { info })
}

pub fn query_dao(deps: Deps) -> StdResult<Binary> {
    let dao = DAO.load(deps.storage)?;
    to_json_binary(&dao)
}

pub fn query_name(deps: Deps) -> StdResult<Binary> {
    let config: Config = CONFIG.load(deps.storage)?;
    to_json_binary(&config.name)
}

pub fn query_description(deps: Deps) -> StdResult<Binary> {
    let config: Config = CONFIG.load(deps.storage)?;
    to_json_binary(&config.description)
}

pub fn query_list_blacklisted_addresses(
    deps: Deps,
    start_after: Option<u32>,
    limit: Option<u32>,
) -> StdResult<Vec<Addr>> {
    if let Some(mut blacklisted_addresses) = BLACKLISTED_ADDRESSES.may_load(deps.storage)? {
        let tail = match start_after {
            Some(start_after) => blacklisted_addresses.split_off(start_after.try_into().unwrap()),
            None => blacklisted_addresses,
        };

        return match limit {
            Some(limit) => Ok(tail.into_iter().take(limit.try_into().unwrap()).collect()),
            None => Ok(tail),
        };
    }

    Ok(vec![])
}

pub fn query_is_address_blacklisted(deps: Deps, address: String) -> StdResult<bool> {
<<<<<<< HEAD
    let addr = Addr::unchecked(address);

    match BLACKLISTED_ADDRESSES.may_load(deps.storage)? {
        Some(blacklisted_addresses) => Ok(blacklisted_addresses.contains(&addr)),
        None => Ok(false),
    }
=======
    let addr = deps.api.addr_validate(&address)?;
    Ok(BLACKLISTED_ADDRESSES.has(deps.storage, addr))
>>>>>>> e9fd5141
}

#[cfg_attr(not(feature = "library"), entry_point)]
pub fn migrate(deps: DepsMut, _env: Env, _msg: MigrateMsg) -> Result<Response, ContractError> {
    // Set contract to version to latest
    set_contract_version(deps.storage, CONTRACT_NAME, CONTRACT_VERSION)?;
    Ok(Response::default())
}<|MERGE_RESOLUTION|>--- conflicted
+++ resolved
@@ -386,17 +386,12 @@
 }
 
 pub fn query_is_address_blacklisted(deps: Deps, address: String) -> StdResult<bool> {
-<<<<<<< HEAD
-    let addr = Addr::unchecked(address);
+    let addr = deps.api.addr_validate(&address)?;
 
     match BLACKLISTED_ADDRESSES.may_load(deps.storage)? {
         Some(blacklisted_addresses) => Ok(blacklisted_addresses.contains(&addr)),
         None => Ok(false),
     }
-=======
-    let addr = deps.api.addr_validate(&address)?;
-    Ok(BLACKLISTED_ADDRESSES.has(deps.storage, addr))
->>>>>>> e9fd5141
 }
 
 #[cfg_attr(not(feature = "library"), entry_point)]
