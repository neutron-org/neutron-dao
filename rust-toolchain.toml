--- conflicted
+++ resolved
@@ -1,6 +1,2 @@
 [toolchain]
-<<<<<<< HEAD
-channel = "1.78.0"
-=======
-channel = "1.75.0"
->>>>>>> ef0ed2ce
+channel = "1.75.0"