<<<<<<< HEAD
# neutron-dao

This is very first version of neutron dao contract.  It has the simplest API, which implements 2 methods: 
- query vote power of specific 
- query all vote powers of all users

Both of them currently return hardcoded values.


# Testing 

1. from `neutron/feat/goverance` run:
`make init`
2. run `./test_proposal.sh`
3. see that proposal has passed
=======
test
# neutron-dao
>>>>>>> cb9a181a
<|MERGE_RESOLUTION|>--- conflicted
+++ resolved
@@ -1,4 +1,3 @@
-<<<<<<< HEAD
 # neutron-dao
 
 This is very first version of neutron dao contract.  It has the simplest API, which implements 2 methods: 
@@ -13,8 +12,4 @@
 1. from `neutron/feat/goverance` run:
 `make init`
 2. run `./test_proposal.sh`
-3. see that proposal has passed
-=======
-test
-# neutron-dao
->>>>>>> cb9a181a
+3. see that proposal has passed