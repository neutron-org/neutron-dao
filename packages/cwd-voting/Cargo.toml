--- conflicted
+++ resolved
@@ -7,11 +7,7 @@
 description = "Types and methods for CosmWasm DAO voting."
 
 [dependencies]
-<<<<<<< HEAD
-neutron-sdk = {package = "neutron-sdk",  git="https://github.com/neutron-org/neutron-sdk", branch="sdk/47"}
-=======
 neutron-sdk = {package = "neutron-sdk",  git="https://github.com/neutron-org/neutron-sdk", branch="sdk/47", version="0.7.0"}
->>>>>>> 11037b2e
 cosmwasm-std = { version = "1.3.0" }
 schemars = "0.8.8"
 serde = { version = "1.0.175", default-features = false, features = ["derive"] }
