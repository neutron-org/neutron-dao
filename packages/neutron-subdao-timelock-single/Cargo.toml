[package]
edition = "2021"
name = "neutron-subdao-timelock-single"
version = "0.1.0"

# See more keys and their definitions at https://doc.rust-lang.org/cargo/reference/manifest.html

[dependencies]
cosmwasm-schema = {version = "1.3.0"}
cosmwasm-std = {version = "1.3.0"}
<<<<<<< HEAD
neutron-sdk = {package = "neutron-sdk",  git="https://github.com/neutron-org/neutron-sdk", branch="sdk/47"}
=======
neutron-sdk = {package = "neutron-sdk",  git="https://github.com/neutron-org/neutron-sdk", branch="sdk/47", version="0.7.0"}
>>>>>>> 11037b2e
schemars = "0.8.8"
serde = {version = "1.0.175", default-features = false, features = ["derive"]}<|MERGE_RESOLUTION|>--- conflicted
+++ resolved
@@ -8,10 +8,6 @@
 [dependencies]
 cosmwasm-schema = {version = "1.3.0"}
 cosmwasm-std = {version = "1.3.0"}
-<<<<<<< HEAD
-neutron-sdk = {package = "neutron-sdk",  git="https://github.com/neutron-org/neutron-sdk", branch="sdk/47"}
-=======
 neutron-sdk = {package = "neutron-sdk",  git="https://github.com/neutron-org/neutron-sdk", branch="sdk/47", version="0.7.0"}
->>>>>>> 11037b2e
 schemars = "0.8.8"
 serde = {version = "1.0.175", default-features = false, features = ["derive"]}