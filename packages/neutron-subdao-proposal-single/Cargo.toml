[package]
authors = ["Sergei Sotnikov <sergei.s@p2p.org>"]
edition = "2021"
license = "Apache-2.0"
name = "neutron-subdao-proposal-single"
repository = "https://github.com/neutron/neutron-dao"
version = "0.1.0"

# See more keys and their definitions at https://doc.rust-lang.org/cargo/reference/manifest.html

[dependencies]
cosmwasm-schema = {version = "1.3.0"}
cosmwasm-std = {version = "1.3.0"}
cw-utils = {version = "1.0.1"}
cwd-hooks = {path = "../cwd-hooks"}
cwd-interface = {path = "../cwd-interface"}
cwd-macros = {path = "../cwd-macros"}
cwd-voting = {path = "../cwd-voting"}

<<<<<<< HEAD
neutron-sdk = {package = "neutron-sdk",  git="https://github.com/neutron-org/neutron-sdk", branch="sdk/47"}
=======
neutron-sdk = {package = "neutron-sdk",  git="https://github.com/neutron-org/neutron-sdk", branch="sdk/47", version="0.7.0"}
>>>>>>> 11037b2e
schemars = "0.8.8"
serde = {version = "1.0.175", default-features = false, features = ["derive"]}<|MERGE_RESOLUTION|>--- conflicted
+++ resolved
@@ -17,10 +17,6 @@
 cwd-macros = {path = "../cwd-macros"}
 cwd-voting = {path = "../cwd-voting"}
 
-<<<<<<< HEAD
-neutron-sdk = {package = "neutron-sdk",  git="https://github.com/neutron-org/neutron-sdk", branch="sdk/47"}
-=======
 neutron-sdk = {package = "neutron-sdk",  git="https://github.com/neutron-org/neutron-sdk", branch="sdk/47", version="0.7.0"}
->>>>>>> 11037b2e
 schemars = "0.8.8"
 serde = {version = "1.0.175", default-features = false, features = ["derive"]}